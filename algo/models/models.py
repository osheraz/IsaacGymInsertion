--- conflicted
+++ resolved
@@ -230,16 +230,6 @@
                     extrin = torch.tanh(extrin)
                     obs = torch.cat([obs, extrin], dim=-1)
                 else:
-<<<<<<< HEAD
-                    extrin = self.env_mlp(obs_dict['priv_info'])
-                    extrin = torch.tanh(extrin)  # constraining the projection space (everything in hypersphere of radius 1)
-                    
-                    plt.ylim(-1, 1)
-                    plt.scatter(list(range(4)), extrin.clone().detach().cpu().numpy()[0, :], color='b')
-                    plt.scatter(list(range(4)), obs_dict['latent1'].clone().cpu().numpy()[0, :], color='r')
-                    plt.pause(0.00000001)
-                    plt.cla()
-=======
                     if self.contact_info:
                         contact_features = self.contact_mlp(obs_dict['contacts'])
                         priv_obs = torch.cat([obs_dict['priv_info'], contact_features], dim=-1)
@@ -249,12 +239,12 @@
 
                     extrin = torch.tanh(extrin)
 
+                    # plot for latent viz
                     # plt.ylim(-1, 1)
-                    # plt.scatter(list(range(8)), extrin.clone().detach().cpu().numpy()[0, :], color='b')
-                    # plt.scatter(list(range(8)), obs_dict['latent1'].clone().cpu().numpy()[0, :], color='r')
+                    # plt.scatter(list(range(4)), extrin.clone().detach().cpu().numpy()[0, :], color='b')
+                    # plt.scatter(list(range(4)), obs_dict['latent1'].clone().cpu().numpy()[0, :], color='r')
                     # plt.pause(0.0001)
                     # plt.cla()
->>>>>>> bba6271d
 
                     obs = torch.cat([obs, extrin], dim=-1)
 
