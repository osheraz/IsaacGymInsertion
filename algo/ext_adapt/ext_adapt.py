# --------------------------------------------------------
# now its our turn.
# https://arxiv.org/abs/todo
# Copyright (c) 2023 Osher & Co.
# Licensed under The MIT License [see LICENSE for details]
# --------------------------------------------------------
# --------------------------------------------------------
# Based on: In-Hand Object Rotation via Rapid Motor Adaptation
# https://arxiv.org/abs/2210.04887
# Copyright (c) 2022 Haozhi Qi
# Licensed under The MIT License [see LICENSE for details]
# --------------------------------------------------------

import os
import time
import torch
import numpy as np
from termcolor import cprint

from algo.ppo.experience import ExperienceBuffer
from algo.models.models import ActorCritic
from algo.models.running_mean_std import RunningMeanStd
from isaacgyminsertion.utils.misc import AverageScalarMeter
from tensorboardX import SummaryWriter
import torch.distributed as dist
import imageio


class ExtrinsicAdapt(object):
    def __init__(self, env, output_dir, full_config):
        # ---- MultiGPU ----
        self.multi_gpu = full_config.train.ppo.multi_gpu
        if self.multi_gpu:
            self.rank = int(os.getenv("LOCAL_RANK", "0"))
            self.rank_size = int(os.getenv("WORLD_SIZE", "1"))
            dist.init_process_group("nccl", rank=self.rank, world_size=self.rank_size)
            self.device = "cuda:" + str(self.rank)
            print(f"current rank: {self.rank} and use device {self.device}")
        else:
            self.rank = -1
            self.device = full_config["rl_device"]
        # ------
        self.full_config = full_config
        self.task_config = full_config.task
        self.network_config = full_config.train.network
        self.ppo_config = full_config.train.ppo
        # ---- build environment ----
        self.env = env
        self.num_actors = self.ppo_config['num_actors']
        self.obs_shape = (self.task_config.env.numObservations * self.task_config.env.numObsHist,)
        # self.obs_shape = (self.task_config.env.numObservations,)
        self.actions_num = self.task_config.env.numActions
        # ---- Tactile Info ---
        self.tactile_info = self.ppo_config["tactile_info"]
        self.tactile_seq_length = self.network_config.tactile_decoder.tactile_seq_length
        self.mlp_tactile_info_dim = self.network_config.tactile_mlp.units[0]
        self.tactile_input_dim = (self.network_config.tactile_decoder.img_width,
                                  self.network_config.tactile_decoder.img_height,
                                  self.network_config.tactile_decoder.num_channels)
        self.mlp_tactile_info_dim = self.network_config.tactile_mlp.units[0]
        # ---- ft Info ---
        self.ft_info = self.ppo_config["ft_info"]
        self.ft_seq_length = self.ppo_config["ft_seq_length"]
        self.ft_input_dim = self.ppo_config["ft_input_dim"]
        self.ft_info_dim = self.ft_input_dim * self.ft_seq_length
        # ---- Priv Info ----
        self.priv_info = self.ppo_config['priv_info']
        self.priv_info_dim = self.ppo_config['priv_info_dim']
        self.extrin_adapt = self.ppo_config['extrin_adapt']
        self.gt_contacts_info = self.ppo_config['compute_contact_gt']
        self.num_contacts_points = self.ppo_config['num_points']
        self.priv_info_embed_dim = self.network_config.priv_mlp.units[-1]
        # ---- Obs Info (student)----co
        self.obs_info = self.ppo_config["obs_info"]
        self.student_obs_input_shape = self.ppo_config['student_obs_input_shape']
        # ---- Model ----
        net_config = {
            'actor_units': self.network_config.mlp.units,
            'actions_num': self.actions_num,
            'priv_mlp_units': self.network_config.priv_mlp.units,
            'input_shape': self.obs_shape,
            'extrin_adapt': self.extrin_adapt,
            'priv_info_dim': self.priv_info_dim,
            'priv_info': self.priv_info,
            "ft_input_shape": self.ft_info_dim,
            "ft_info": self.ft_info,
            "ft_units": self.network_config.ft_mlp.units,
            "obs_units": self.network_config.obs_mlp.units,
            "obs_info": self.obs_info,
            'student_obs_input_shape': self.student_obs_input_shape,
            "gt_contacts_info": self.gt_contacts_info,
            "contacts_mlp_units": self.network_config.contact_mlp.units,
            "num_contact_points": self.num_contacts_points,

            "tactile_info": self.tactile_info,
            "mlp_tactile_input_shape": self.mlp_tactile_info_dim,
            'tactile_input_dim': self.tactile_input_dim,
            "mlp_tactile_units": self.network_config.tactile_mlp.units,
            'tactile_seq_length': self.tactile_seq_length,
            "tactile_decoder_embed_dim": self.network_config.tactile_mlp.units[0],
            "shared_parameters": self.ppo_config.shared_parameters,

            "merge_units": self.network_config.merge_mlp.units
        }

        self.model = ActorCritic(net_config)
        self.model.to(self.device)
        self.model.eval()

        self.running_mean_std = RunningMeanStd(self.obs_shape).to(self.device)
        self.running_mean_std.eval()
        self.priv_mean_std = RunningMeanStd(self.priv_info_dim).to(self.device)
        self.priv_mean_std.eval()

        # Currently ft is not supported
        self.ft_mean_std = RunningMeanStd((self.ft_seq_length, 6)).to(self.device)
        self.ft_mean_std.train()
        self.running_mean_std_stud = RunningMeanStd((self.student_obs_input_shape,)).to(self.device)
        self.running_mean_std_stud.train()
        # tactile is already normalized in task.

        # ---- Output Dir ----
        self.output_dir = output_dir
        self.nn_dir = os.path.join(self.output_dir, 'stage2_nn')
        self.tb_dir = os.path.join(self.output_dir, 'stage2_tb')
        os.makedirs(self.nn_dir, exist_ok=True)
        os.makedirs(self.tb_dir, exist_ok=True)
        writer = SummaryWriter(self.tb_dir)
        self.writer = writer
        self.direct_info = {}
        # ---- Misc ----
        self.batch_size = self.num_actors
        self.mean_eps_reward = AverageScalarMeter(window_size=50)
        self.mean_eps_length = AverageScalarMeter(window_size=50)
        self.mean_eps_success = AverageScalarMeter(window_size=50)

        self.best_rewards = -10000
        self.agent_steps = 0

        # ---- Optim ----
        print('Training the following layers:')
        adapt_params = []
        for name, p in self.model.named_parameters():
            if 'tactile_decoder' in name or 'tactile_mlp' in name or 'obs_mlp' in name or 'merge_mlp' in name or 'tactile_decoder_m' in name:
                adapt_params.append(p)
                print(name)
            else:
                p.requires_grad = False

        self.optim = torch.optim.Adam(adapt_params, lr=0.001)
        # ---- Training Misc
        self.internal_counter = 0
        self.latent_loss_stat = 0
        self.loss_stat_cnt = 0
        batch_size = self.num_actors
        self.step_reward = torch.zeros(batch_size, dtype=torch.float32, device=self.device)
        self.step_length = torch.zeros(batch_size, dtype=torch.float32, device=self.device)

        # ---- Rollout Videos ----
        self.it = 0
        self.log_video_every = self.env.cfg_task.env.record_video_every
        self.log_ft_every = self.env.cfg_task.env.record_ft_every

        self.last_recording_it = 0
        self.last_recording_it_ft = 0

        # ---- Data Logger ----
        if self.env.cfg_task.data_logger.collect_data:
            from algo.ppo.experience import SimLogger
            self.data_logger = SimLogger(env=self.env)

    def set_eval(self):
        self.model.eval()
        self.running_mean_std.eval()
        self.priv_mean_std.eval()
        # self.ft_mean_std.eval()
        self.running_mean_std_stud.eval()

    def test(self):

        if self.env.cfg_task.data_logger.collect_data:
            if self.data_logger.data_logger is None:
                self.data_logger.data_logger = self.data_logger.data_logger_init(None)
            else:
                self.data_logger.data_logger.reset()

        self.set_eval()
        obs_dict = self.env.reset()

        while True:

            input_dict = {
                'obs': self.running_mean_std(obs_dict['obs']),
                'priv_info': self.priv_mean_std(obs_dict['priv_info']),
                'contacts': obs_dict['contacts'].detach(),
                'tactile_hist': obs_dict['tactile_hist'].detach(),
                'student_obs': self.running_mean_std_stud(obs_dict['student_obs'].detach()),
            }
            mu, latent = self.model.act_inference(input_dict)
            mu = torch.clamp(mu, -1.0, 1.0)
            obs_dict, r, done, info = self.env.step(mu)
            if self.env.cfg_task.data_logger.collect_data:
                self.data_logger.log_trajectory_data(mu, latent, done)

    def train(self):
        _t = time.time()
        _last_t = time.time()
        loss_fn = torch.nn.MSELoss()
        obs_dict = self.env.reset()
        self.agent_steps += self.batch_size
        while self.agent_steps <= 1e9:
            self.log_video()
            self.it += 1
            input_dict = {
<<<<<<< HEAD
                'obs': self.running_mean_std(obs_dict['obs']).detach(),
                'priv_info': self.priv_mean_std(obs_dict['priv_info']).detach(),
                'student_obs': self.running_mean_std_stud(obs_dict['student_obs'].detach()),
                'tactile_hist': obs_dict['tactile_hist'].detach(),
                'contacts': obs_dict['contacts'].detach(),
=======
                'obs': self.running_mean_std(obs_dict['obs']),
                'priv_info': self.priv_mean_std(obs_dict['priv_info']),
                'student_obs': self.running_mean_std_stud(obs_dict['student_obs']),
                'tactile_hist': obs_dict['tactile_hist'],
>>>>>>> 56a6df0f
            }
            mu, _, _, e, e_gt = self.model._actor_critic(input_dict)
            # loss = ((e - e_gt.detach()) ** 2).mean()
            loss = loss_fn(e, e_gt)
            self.optim.zero_grad()
            loss.backward()
            self.optim.step()

            mu = mu.detach()
            mu = torch.clamp(mu, -1.0, 1.0)
            obs_dict, r, done, info = self.env.step(mu) # online
            self.agent_steps += self.batch_size

            # ---- statistics
            self.step_reward += r
            self.step_length += 1
            done_indices = done.nonzero(as_tuple=False)
            self.mean_eps_reward.update(self.step_reward[done_indices])
            self.mean_eps_length.update(self.step_length[done_indices])

            not_dones = 1.0 - done.float()
            self.step_reward = self.step_reward * not_dones
            self.step_length = self.step_length * not_dones

            self.log_tensorboard()

            if self.agent_steps % 500 == 0:
                self.save(os.path.join(self.nn_dir, f'last'))
            if self.agent_steps % 1e4 == 0:
                self.save(os.path.join(self.nn_dir, f'{self.agent_steps // 1e4}0k'))

            mean_rewards = self.mean_eps_reward.get_mean()
            self.best_rewards = mean_rewards
            if mean_rewards > self.best_rewards:
                self.save(os.path.join(self.nn_dir, f'best'))
                cprint('saved new best')
                # self.best_rewards = mean_rewards

            all_fps = self.agent_steps / (time.time() - _t)
            last_fps = self.batch_size / (time.time() - _last_t)
            _last_t = time.time()
            info_string = f'Agent Steps: {int(self.agent_steps // 1e6):04}M | FPS: {all_fps:.1f} | ' \
                          f'Last FPS: {last_fps:.1f} | ' \
                          f'Mean Best: {self.best_rewards:.2f} | ' \
                          f'GAN: {self.ppo_config.sim2real}'

            cprint(info_string)

    def log_tensorboard(self):
        self.writer.add_scalar('episode_rewards/step', self.mean_eps_reward.get_mean(), self.agent_steps)
        self.writer.add_scalar('episode_lengths/step', self.mean_eps_length.get_mean(), self.agent_steps)
        for k, v in self.direct_info.items():
            self.writer.add_scalar(f'{k}/frame', v, self.agent_steps)

    def log_wandb(self):
        # TODO
        pass

    def restore_train(self, fn):
        checkpoint = torch.load(fn)
        cprint('careful, using non-strict matching', 'red', attrs=['bold'])
        self.model.load_state_dict(checkpoint['model'], strict=False)
        self.running_mean_std.load_state_dict(checkpoint['running_mean_std'])
        self.priv_mean_std.load_state_dict(checkpoint['priv_mean_std'])

    def restore_test(self, fn):
        if not fn:
            return
        checkpoint = torch.load(fn)
        self.running_mean_std.load_state_dict(checkpoint['running_mean_std'])
        self.model.load_state_dict(checkpoint['model'])
        # self.ft_mean_std.load_state_dict(checkpoint['ft_mean_std'])
        self.priv_mean_std.load_state_dict(checkpoint['priv_mean_std'])
        self.running_mean_std_stud.load_state_dict(checkpoint['running_mean_std_stud'])

    def save(self, name):
        weights = {
            'model': self.model.state_dict(),
        }
        if self.running_mean_std:
            weights['running_mean_std'] = self.running_mean_std.state_dict()
        if self.running_mean_std_stud:
            weights['running_mean_std_stud'] = self.running_mean_std_stud.state_dict()
        if self.priv_mean_std:
            weights['priv_mean_std'] = self.priv_mean_std.state_dict()
        if self.ft_mean_std:
            weights['ft_mean_std'] = self.ft_mean_std.state_dict()
        torch.save(weights, f'{name}.pth')

    def log_video(self):
        if self.it == 0:
            self.env.start_recording()
            print("START RECORDING")
            self.last_recording_it = self.it
            self.env.start_recording_ft()
            print("START FT RECORDING")
            self.last_recording_it_ft = self.it
            return

        frames = self.env.get_complete_frames()
        ft_frames = self.env.get_ft_frames()
        if len(frames) > 0:
            self.env.pause_recording()
            self.env.pause_recording_ft()

            if len(frames) < 20:
                self.env.start_recording()
                print("START RECORDING")
                self.last_recording_it = self.it
                self.env.start_recording_ft()
                print("START FT RECORDING")
                self.last_recording_it_ft = self.it
                return
            video_dir = os.path.join(self.output_dir, 'videos1')
            if not os.path.exists(video_dir):
                os.makedirs(video_dir)
            self._write_video(frames, f"{video_dir}/{self.it:05d}.mp4", frame_rate=30)
            print("LOGGING VIDEO")

            ft_dir = os.path.join(self.output_dir, 'ft')
            if not os.path.exists(ft_dir):
                os.makedirs(ft_dir)
            self._write_ft(ft_frames, f"{ft_dir}/{self.it:05d}")
            # self.create_line_and_image_animation(frames, ft_frames, f"{ft_dir}/{self.it:05d}_line.mp4")

            print("LOGGING FT")

            self.env.start_recording()
            print("START RECORDING")
            self.last_recording_it = self.it

            self.env.start_recording_ft()
            print("START FT RECORDING")
            self.last_recording_it_ft = self.it

    def _write_video(self, frames, output_loc, frame_rate):
        writer = imageio.get_writer(output_loc, mode='I', fps=frame_rate)
        # out = cv2.VideoWriter(output_loc, self.fourcc, frame_rate, (240, 360))
        for i in range(len(frames)):
            frame = np.uint8(frames[i])
            writer.append_data(frame)
            # cv2.imshow('frame', frames[i])
            # cv2.waitKey(0)
            # out.write(frames[i])
        writer.close()
        # out.release()
        # cv2.destroyAllWindows()

    def _write_ft(self, data, output_loc):
        # todo convert it to gif with same rate as video
        # todo split into 2 plot, 1 for the fore a
        import matplotlib.pyplot as plt
        plt.figure(figsize=(8, 6))
        plt.plot(np.array(data)[:, :3])
        plt.xlabel('time')
        plt.ylim([-0.25, 0.25])
        plt.ylabel('force')
        plt.savefig(f'{output_loc}_force.png')
        plt.close()
        plt.figure(figsize=(8, 6))
        plt.plot(np.array(data)[:, 3:])
        plt.xlabel('time')
        plt.ylabel('torque')
        plt.savefig(f'{output_loc}_torque.png')
        plt.close()<|MERGE_RESOLUTION|>--- conflicted
+++ resolved
@@ -212,18 +212,10 @@
             self.log_video()
             self.it += 1
             input_dict = {
-<<<<<<< HEAD
-                'obs': self.running_mean_std(obs_dict['obs']).detach(),
-                'priv_info': self.priv_mean_std(obs_dict['priv_info']).detach(),
-                'student_obs': self.running_mean_std_stud(obs_dict['student_obs'].detach()),
-                'tactile_hist': obs_dict['tactile_hist'].detach(),
-                'contacts': obs_dict['contacts'].detach(),
-=======
                 'obs': self.running_mean_std(obs_dict['obs']),
                 'priv_info': self.priv_mean_std(obs_dict['priv_info']),
                 'student_obs': self.running_mean_std_stud(obs_dict['student_obs']),
                 'tactile_hist': obs_dict['tactile_hist'],
->>>>>>> 56a6df0f
             }
             mu, _, _, e, e_gt = self.model._actor_critic(input_dict)
             # loss = ((e - e_gt.detach()) ** 2).mean()
