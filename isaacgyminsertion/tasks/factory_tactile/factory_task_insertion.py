# Copyright (c) 2021-2023, NVIDIA Corporation
# All rights reserved.
#
# Redistribution and use in source and binary forms, with or without
# modification, are permitted provided that the following conditions are met:
#
# 1. Redistributions of source code must retain the above copyright notice, this
#    list of conditions and the following disclaimer.
#
# 2. Redistributions in binary form must reproduce the above copyright notice,
#    this list of conditions and the following disclaimer in the documentation
#    and/or other materials provided with the distribution.
#
# 3. Neither the name of the copyright holder nor the names of its
#    contributors may be used to endorse or promote products derived from
#    this software without specific prior written permission.
#
# THIS SOFTWARE IS PROVIDED BY THE COPYRIGHT HOLDERS AND CONTRIBUTORS "AS IS"
# AND ANY EXPRESS OR IMPLIED WARRANTIES, INCLUDING, BUT NOT LIMITED TO, THE
# IMPLIED WARRANTIES OF MERCHANTABILITY AND FITNESS FOR A PARTICULAR PURPOSE ARE
# DISCLAIMED. IN NO EVENT SHALL THE COPYRIGHT HOLDER OR CONTRIBUTORS BE LIABLE
# FOR ANY DIRECT, INDIRECT, INCIDENTAL, SPECIAL, EXEMPLARY, OR CONSEQUENTIAL
# DAMAGES (INCLUDING, BUT NOT LIMITED TO, PROCUREMENT OF SUBSTITUTE GOODS OR
# SERVICES; LOSS OF USE, DATA, OR PROFITS; OR BUSINESS INTERRUPTION) HOWEVER
# CAUSED AND ON ANY THEORY OF LIABILITY, WHETHER IN CONTRACT, STRICT LIABILITY,
# OR TORT (INCLUDING NEGLIGENCE OR OTHERWISE) ARISING IN ANY WAY OUT OF THE USE
# OF THIS SOFTWARE, EVEN IF ADVISED OF THE POSSIBILITY OF SUCH DAMAGE.

"""Factory: Class for insertion task.

Inherits insertion environment class and abstract task class (not enforced). Can be executed with
python train.py task=FactoryTaskInsertionTactile

Only the environment is provided; training a successful RL policy is an open research problem left to the user.
"""

import hydra
import omegaconf
import time
import os
import torch

from isaacgym import gymapi, gymtorch
from isaacgyminsertion.tasks.factory_tactile.factory_env_insertion import FactoryEnvInsertionTactile
from isaacgyminsertion.tasks.factory_tactile.factory_schema_class_task import FactoryABCTask
from isaacgyminsertion.tasks.factory_tactile.factory_schema_config_task import FactorySchemaConfigTask
import isaacgyminsertion.tasks.factory_tactile.factory_control as fc
from isaacgyminsertion.tasks.factory_tactile.factory_utils import *
from isaacgyminsertion.utils import torch_jit_utils
from multiprocessing import Process, Queue, Manager
import cv2

# from isaacgyminsertion.allsight.experiments.allsight_render import allsight_renderer


torch.set_printoptions(sci_mode=False)


class FactoryTaskInsertionTactile(FactoryEnvInsertionTactile, FactoryABCTask):

    def __init__(self, cfg, rl_device, sim_device, graphics_device_id, headless, virtual_screen_capture, force_render):
        """Initialize instance variables. Initialize task superclass."""

        super().__init__(cfg, rl_device, sim_device, graphics_device_id, headless, virtual_screen_capture, force_render)

        self.cfg = cfg
        self._get_task_yaml_params()

        self._acquire_task_tensors()
        self.parse_controller_spec()

        # if self.cfg_task.sim.disable_gravity:
        #     self.disable_gravity()

        self.temp_ctr = 0

        if self.viewer is not None:
            self._set_viewer_params()

        if self.cfg_base.mode.export_scene:
            self.export_scene(label='kuka_task_insertion')

    def _get_task_yaml_params(self):
        """Initialize instance variables from YAML files."""

        cs = hydra.core.config_store.ConfigStore.instance()
        cs.store(name='factory_schema_config_task', node=FactorySchemaConfigTask)

        self.cfg_task = omegaconf.OmegaConf.create(self.cfg)
        self.max_episode_length = self.cfg_task.rl.max_episode_length  # required instance var for VecTask

        asset_info_path = '../../assets/factory/yaml/factory_asset_info_insertion.yaml'  # relative to Gym's Hydra search path (cfg dir)
        self.asset_info_insertion = hydra.compose(config_name=asset_info_path)
        self.asset_info_insertion = self.asset_info_insertion['']['']['']['']['']['']['assets']['factory'][
            'yaml']  # strip superfluous nesting

        ppo_path = 'train/FactoryTaskInsertionTactilePPO.yaml'  # relative to Gym's Hydra search path (cfg dir)
        self.cfg_ppo = hydra.compose(config_name=ppo_path)
        self.cfg_ppo = self.cfg_ppo['train']  # strip superfluous nesting

        self.ft_hist_len = self.cfg_task.env.ft_history_len
        self.tact_hist_len = self.cfg_task.env.tactile_history_len

    def _acquire_task_tensors(self):
        """Acquire tensors."""

        self.plug_grasp_pos_local = self.plug_heights * 0.5 * torch.tensor([0.0, 0.0, 1.0], device=self.device).repeat(
            (self.num_envs, 1))
        self.plug_grasp_quat_local = torch.tensor([0.0, 0.0, 0.0, 1.0], device=self.device).unsqueeze(0).repeat(
            self.num_envs, 1)

        self.plug_tip_pos_local = self.plug_heights * torch.tensor([0.0, 0.0, 1.0], device=self.device).repeat(
            (self.num_envs, 1))
        self.socket_tip_pos_local = self.socket_heights * torch.tensor([0.0, 0.0, 1.0], device=self.device).repeat(
            (self.num_envs, 1))

        # Gripper pointing down w.r.t the world frame
        gripper_goal_euler = torch.tensor(self.cfg_task.randomize.fingertip_midpoint_rot_initial,
                                          device=self.device).unsqueeze(0).repeat((self.num_envs, 1))

        self.gripper_goal_quat = torch_jit_utils.quat_from_euler_xyz(gripper_goal_euler[:, 0],
                                                                     gripper_goal_euler[:, 1],
                                                                     gripper_goal_euler[:, 2])

        # Keypoint tensors
        self.keypoint_offsets = self._get_keypoint_offsets(
            self.cfg_task.rl.num_keypoints) * self.cfg_task.rl.keypoint_scale
        self.keypoints_plug = torch.zeros((self.num_envs, self.cfg_task.rl.num_keypoints, 3), dtype=torch.float32,
                                          device=self.device, )
        self.keypoints_socket = torch.zeros_like(self.keypoints_plug, device=self.device)

        self.actions = torch.zeros((self.num_envs, self.num_actions), device=self.device)
        self.targets = torch.zeros((self.num_envs, self.cfg_task.env.numTargets), device=self.device)
        self.prev_targets = torch.zeros((self.num_envs, self.cfg_task.env.numTargets), dtype=torch.float,
                                        device=self.device)

        # Keep track of history
        self.arm_joint_queue = torch.zeros((self.num_envs, self.cfg_task.env.numObsHist, 7),
                                           dtype=torch.float, device=self.device)
        self.arm_vel_queue = torch.zeros((self.num_envs, self.cfg_task.env.numObsHist, 7),
                                         dtype=torch.float, device=self.device)
        self.actions_queue = torch.zeros((self.num_envs, self.cfg_task.env.numObsHist, self.num_actions),
                                         dtype=torch.float, device=self.device)
        self.targets_queue = torch.zeros((self.num_envs, self.cfg_task.env.numObsHist, self.num_actions),
                                         dtype=torch.float, device=self.device)
        self.eef_queue = torch.zeros((self.num_envs, self.cfg_task.env.numObsHist, 7),
                                     dtype=torch.float, device=self.device)
        self.goal_noisy_queue = torch.zeros((self.num_envs, self.cfg_task.env.numObsHist, 7),
                                            dtype=torch.float, device=self.device)

        # Bad, should queue the obs!
        self.arm_joint_queue_student = torch.zeros((self.num_envs, self.cfg_task.env.numObsStudentHist, 7),
                                           dtype=torch.float, device=self.device)
        self.arm_vel_queue_student = torch.zeros((self.num_envs, self.cfg_task.env.numObsStudentHist, 7),
                                         dtype=torch.float, device=self.device)
        self.actions_queue_student = torch.zeros((self.num_envs, self.cfg_task.env.numObsStudentHist, self.num_actions),
                                         dtype=torch.float, device=self.device)
        self.targets_queue_student = torch.zeros((self.num_envs, self.cfg_task.env.numObsStudentHist, self.num_actions),
                                         dtype=torch.float, device=self.device)
        self.eef_queue_student = torch.zeros((self.num_envs, self.cfg_task.env.numObsStudentHist, 7),
                                     dtype=torch.float, device=self.device)
        self.goal_noisy_queue_student = torch.zeros((self.num_envs, self.cfg_task.env.numObsStudentHist, 7),
                                            dtype=torch.float, device=self.device)

        # tactile buffers
        self.num_channels = self.cfg_tactile.decoder.num_channels

        self.tactile_imgs = torch.zeros(
            (self.num_envs, len(self.fingertips),  # left, right, bottom
             self.cfg_tactile.decoder.width, self.cfg_tactile.decoder.height, self.num_channels),
            device=self.device,
            dtype=torch.float,
        )
        # Way too big tensor.
        self.tactile_queue = torch.zeros(
            (self.num_envs, self.tact_hist_len, len(self.fingertips),  # left, right, bottom
             self.cfg_tactile.decoder.width, self.cfg_tactile.decoder.height, self.num_channels),
            device=self.device,
            dtype=torch.float,
        )

        self.ft_queue = torch.zeros((self.num_envs, self.ft_hist_len, 6), device=self.device, dtype=torch.float)

        # reset tensors
        self.timeout_reset_buf = torch.zeros_like(self.reset_buf)
        self.degrasp_buf = torch.zeros_like(self.reset_buf)
        self.far_from_goal_buf = torch.zeros_like(self.reset_buf)
        self.success_reset_buf = torch.zeros_like(self.reset_buf)

        # state tensors
        self.plug_socket_pos_error, self.plug_socket_quat_error = torch.zeros((self.num_envs, 3), device=self.device), torch.zeros((self.num_envs, 4), device=self.device)
        self.rigid_physics_params = torch.zeros((self.num_envs, 6), device=self.device, dtype=torch.float) # TODO: Take num_params to config 

        if self.cfg_task.env.compute_contact_gt:
            self.gt_extrinsic_contact = torch.zeros(
                (self.num_envs, self.extrinsic_contact_gt[0].pointcloud_obj.shape[0]),
                device=self.device, dtype=torch.float)

    def _refresh_task_tensors(self, update_tactile=False):
        """Refresh tensors."""

        self.refresh_base_tensors()
        self.refresh_env_tensors()

        self.plug_grasp_quat, self.plug_grasp_pos = torch_jit_utils.tf_combine(self.plug_quat,
                                                                               self.plug_pos,
                                                                               self.plug_grasp_quat_local,
                                                                               self.plug_grasp_pos_local)

        # Add observation noise to socket pos
        self.noisy_socket_pos = torch.zeros_like(
            self.socket_pos, dtype=torch.float32, device=self.device
        )
        socket_obs_pos_noise = 2 * (
                torch.rand((self.num_envs, 3), dtype=torch.float32, device=self.device)
                - 0.5
        )
        socket_obs_pos_noise = socket_obs_pos_noise @ torch.diag(
            torch.tensor(
                self.cfg_task.env.socket_pos_obs_noise,
                dtype=torch.float32,
                device=self.device,
            )
        )

        self.noisy_socket_pos[:, 0] = self.socket_pos[:, 0] + socket_obs_pos_noise[:, 0]
        self.noisy_socket_pos[:, 1] = self.socket_pos[:, 1] + socket_obs_pos_noise[:, 1]
        self.noisy_socket_pos[:, 2] = self.socket_pos[:, 2] + socket_obs_pos_noise[:, 2]

        # Add observation noise to socket rot
        socket_rot_euler = torch.zeros(
            (self.num_envs, 3), dtype=torch.float32, device=self.device
        )
        socket_obs_rot_noise = 2 * (
            torch.rand((self.num_envs, 3), dtype=torch.float32, device=self.device)
            - 0.5
        )
        socket_obs_rot_noise = socket_obs_rot_noise @ torch.diag(
            torch.tensor(
                self.cfg_task.env.socket_rot_obs_noise,
                dtype=torch.float32,
                device=self.device,
            )
        )

        socket_obs_rot_euler = socket_rot_euler + socket_obs_rot_noise
        self.noisy_socket_quat = torch_jit_utils.quat_from_euler_xyz(
            socket_obs_rot_euler[:, 0],
            socket_obs_rot_euler[:, 1],
            socket_obs_rot_euler[:, 2],
        )

        # Compute observation noise on socket
        (
            self.noisy_gripper_goal_quat,
            self.noisy_gripper_goal_pos,
        ) = torch_jit_utils.tf_combine(
            self.noisy_socket_quat,
            self.noisy_socket_pos,
            self.gripper_goal_quat,
            self.socket_tip_pos_local,
        )

        # Compute pos of keypoints on gripper, socket, and plug in world frame
        socket_tip_pos_local = self.socket_tip_pos_local.clone()
        socket_tip_pos_local[:, 2] -= self.socket_heights.view(-1)
        for idx, keypoint_offset in enumerate(self.keypoint_offsets):
            self.keypoints_plug[:, idx] = torch_jit_utils.tf_combine(self.plug_quat,
                                                                     self.plug_pos,
                                                                     self.identity_quat,
                                                                     (keypoint_offset * self.socket_heights))[1]
            self.keypoints_socket[:, idx] = torch_jit_utils.tf_combine(self.socket_quat,
                                                                       self.socket_pos,
                                                                       self.identity_quat,
                                                                       (keypoint_offset * self.socket_heights) + socket_tip_pos_local)[1]

        if update_tactile and self.cfg_task.env.tactile:

            left_allsight_poses = torch.cat((self.left_finger_pos, self.left_finger_quat), dim=-1)
            right_allsight_poses = torch.cat((self.right_finger_pos, self.right_finger_quat), dim=-1)
            middle_allsight_poses = torch.cat((self.middle_finger_pos, self.middle_finger_quat), dim=-1)
            object_poses = torch.cat((self.plug_pos, self.plug_quat), dim=-1)

            tf = np.eye(4)
            tf[0:3, 0:3] = euler_angles_to_matrix(
                euler_angles=torch.tensor([[3.14159265359, 0, 0]]), convention="XYZ"
            ).numpy()

            left_finger_poses = xyzquat_to_tf_numpy(left_allsight_poses.cpu().numpy())

            left_finger_poses = left_finger_poses @ tf

            right_finger_poses = xyzquat_to_tf_numpy(right_allsight_poses.cpu().numpy())

            right_finger_poses = right_finger_poses @ tf

            middle_finger_poses = xyzquat_to_tf_numpy(middle_allsight_poses.cpu().numpy())

            middle_finger_poses = middle_finger_poses @ tf

            object_pose = xyzquat_to_tf_numpy(object_poses.cpu().numpy())

            self._update_tactile(left_finger_poses, right_finger_poses, middle_finger_poses, object_pose)

            # groups = 8 if self.num_envs > 8 else 1
            # offset = np.ceil(self.num_envs / groups).astype(int)
            #
            # processes = []
            # results = []
            #
            # with Manager() as manager:
            #     for g in range(groups):
            #         env_start = offset * g
            #         env_end = np.clip(offset * (g + 1), 0, self.num_envs)
            #
            #         queue = manager.Queue()
            #         process = Process(
            #             target=self._update_tactile,
            #             args=(
            #                 left_finger_pose,
            #                 right_finger_pose,
            #                 middle_finger_pose,
            #                 object_pose,
            #                 env_start,
            #                 queue,
            #             ),
            #         )
            #         process.start()
            #         processes.append(process)
            #         results.append(queue)
            #
            #     for process in processes:
            #         process.join()
            #
            #
            #     for queue in results:
            #         imgs, offest = queue.get()
            #         print(imgs)
            #         self.tactile_imgs = torch.tensor(imgs, dtype=torch.float32, device=self.device)

    def _update_tactile(self, left_finger_pose, right_finger_pose, middle_finger_pose, object_pose,
                        offset=None, queue=None):

        tactile_imgs_list, height_maps = [], []  # only for display.

        for e in range(self.num_envs):

            # plug_file = self.asset_info_insertion[self.envs_asset[e]['subassembly'] ][self.envs_asset[e]['components'][0]]['urdf_path']
            # plug_file += '_subdiv_3x.obj' if 'rectangular' in plug_file else '.obj'
            # mesh_root = os.path.join(os.path.dirname(__file__), '..', '..', '..', 'assets', 'factory', 'mesh',
            #                          'factory_insertion')
            # self.tactile_handles.append([allsight_renderer(self.cfg_tactile,
            #                                                os.path.join(mesh_root, plug_file), randomize=False,
            #                                                finger_idx=i) for i in range(len(self.fingertips))])

            self.tactile_handles[e][0].update_pose_given_sim_pose(left_finger_pose[e], object_pose[e])
            self.tactile_handles[e][1].update_pose_given_sim_pose(right_finger_pose[e], object_pose[e])
            self.tactile_handles[e][2].update_pose_given_sim_pose(middle_finger_pose[e], object_pose[e])

            tactile_imgs_per_env, height_maps_per_env = [], []

            for n in range(3):

                tactile_img, height_map, _ = self.tactile_handles[e][n].render(object_pose[e])
                resized_img = cv2.resize(tactile_img, (self.cfg_tactile.decoder.width,
                                                       self.cfg_tactile.decoder.height), interpolation=cv2.INTER_AREA)

                if self.num_channels == 3:
                    resized_img = resized_img
                    self.tactile_imgs[e, n] = torch_jit_utils.rgb_transform(resized_img).to(self.device).permute(1, 2, 0)
                else:
                    resized_img = cv2.cvtColor(resized_img.astype('float32'), cv2.COLOR_BGR2GRAY)
                    self.tactile_imgs[e, n] = torch_jit_utils.gray_transform(resized_img).to(self.device).permute(1, 2, 0)

                tactile_imgs_per_env.append(tactile_img)
                height_maps_per_env.append(height_map)

            height_maps.append(height_maps_per_env)
            tactile_imgs_list.append(tactile_imgs_per_env)

        # self.tactile_imgs = torch.tensor(tactile_imgs_list, dtype=torch.float32, device=self.device)

        if self.cfg_task.env.tactile_display_viz and self.cfg_task.env.tactile:
            env_to_show = 0
            self.tactile_handles[env_to_show][0].updateGUI(tactile_imgs_list[env_to_show],
                                                           height_maps[env_to_show])

        if queue is not None:
            queue.put((tactile_imgs_list, offset))

    def pre_physics_step(self, actions):
        """Reset environments. Apply actions from policy as position/rotation targets, force/torque targets, and/or PD gains."""

        env_ids = self.reset_buf.nonzero(as_tuple=False).squeeze(-1)

        if len(env_ids) > 0:
            self.reset_idx(env_ids)

        self.actions = actions.clone().to(self.device)  # shape = (num_envs, num_actions); values = [-1, 1]
        delta_targets = torch.cat([
            self.actions[:, :3] @ torch.diag(torch.tensor(self.cfg_task.rl.pos_action_scale, device=self.device)),  # 3
            self.actions[:, 3:6] @ torch.diag(torch.tensor(self.cfg_task.rl.rot_action_scale, device=self.device))  # 3
        ], dim=-1).clone()

        # Update targets
        self.targets = self.prev_targets + delta_targets

        # update the queue
        self.actions_queue[:, 1:] = self.actions_queue[:, :-1].clone().detach()
        self.actions_queue[:, 0, :] = self.actions

        self.targets_queue[:, 1:] = self.targets_queue[:, :-1].clone().detach()
        self.targets_queue[:, 0, :] = self.targets

        self.goal_noisy_queue[:, 1:] = self.goal_noisy_queue[:, :-1].clone().detach()
        self.goal_noisy_queue[:, 0, :] = torch.cat(self.pose_world_to_robot_base(self.noisy_gripper_goal_pos.clone(),
                                                                                 self.noisy_gripper_goal_quat.clone()), dim=-1)
        # Bad ,  should queue the obs
        self.actions_queue_student[:, 1:] = self.actions_queue_student[:, :-1].clone().detach()
        self.actions_queue_student[:, 0, :] = self.actions

        self.targets_queue_student[:, 1:] = self.targets_queue_student[:, :-1].clone().detach()
        self.targets_queue_student[:, 0, :] = self.targets

        self.goal_noisy_queue_student[:, 1:] = self.goal_noisy_queue_student[:, :-1].clone().detach()
        self.goal_noisy_queue_student[:, 0, :] = torch.cat(self.pose_world_to_robot_base(self.noisy_gripper_goal_pos.clone(),
                                                                                 self.noisy_gripper_goal_quat.clone()), dim=-1)

        self._apply_actions_as_ctrl_targets(actions=self.actions,
                                            ctrl_target_gripper_dof_pos=self.ctrl_target_gripper_dof_pos,
                                            do_scale=True)

        self.prev_actions[:] = self.actions.clone()
        self.prev_targets[:] = self.targets.clone()

    def post_physics_step(self):
        """Step buffers. Refresh tensors. Compute observations and reward."""

        self.progress_buf[:] += 1
        self.randomize_buf[:] += 1
        # print('progress_buf', self.progress_buf[0])

        # In this policy, episode length is constant
        is_last_step = (self.progress_buf[0] == self.max_episode_length - 1)

        update_tactile = False
        if (self.temp_ctr % 3) == 0:
            update_tactile = True
        self.temp_ctr += 1
        
        self._refresh_task_tensors(update_tactile=update_tactile)
        self.compute_observations()
        self.compute_reward()

        if self.viewer or True:
            # draw axes on target object
            self.gym.clear_lines(self.viewer)
            self.gym.refresh_rigid_body_state_tensor(self.sim)
            
            rotate_vec = lambda q, x: quat_apply(q, to_torch(x, device=self.device) * 0.2).cpu().numpy()
            num_envs = 1
            for i in range(num_envs):
                keypoints = self.keypoints_plug[i].clone().cpu().numpy()
                quat = self.plug_quat[i, :]
                # print(keypoints)

                for j in range(self.cfg_task.rl.num_keypoints):
                    ob = keypoints[j]
                    targetx = ob + rotate_vec(quat, [1, 0, 0])
                    targety = ob + rotate_vec(quat, [0, 1, 0])
                    targetz = ob + rotate_vec(quat, [0, 0, 1])
                    # print(ob)
                    # print(targetx)
                    # print((ob + rotate_vec(quat, [1, 0, 0]))[0], (ob + rotate_vec(quat, [0, 1, 0]))[1], (ob + rotate_vec(quat, [0, 0, 1]))[2])
                    self.gym.add_lines(self.viewer, self.envs[i], 1, [ob[0], ob[1], ob[2], targetx[0], targetx[1], targetx[2]], [0.85, 0.1, 0.1])
                    self.gym.add_lines(self.viewer, self.envs[i], 1, [ob[0], ob[1], ob[2], targety[0], targety[1], targety[2]], [0.85, 0.1, 0.1])
                    self.gym.add_lines(self.viewer, self.envs[i], 1, [ob[0], ob[1], ob[2], targetz[0], targetz[1], targetz[2]], [0.85, 0.1, 0.1])

            for i in range(num_envs):
                keypoints = self.keypoints_socket[i].clone().cpu().numpy()
                quat = self.socket_quat[i, :]
                # print(keypoints)

                for j in range(self.cfg_task.rl.num_keypoints):
                    ob = keypoints[j]
                    targetx = ob + rotate_vec(quat, [1, 0, 0])
                    targety = ob + rotate_vec(quat, [0, 1, 0])
                    targetz = ob + rotate_vec(quat, [0, 0, 1])
                    # print(ob)
                    # print(targetx)
                    # print((ob + rotate_vec(quat, [1, 0, 0]))[0], (ob + rotate_vec(quat, [0, 1, 0]))[1], (ob + rotate_vec(quat, [0, 0, 1]))[2])
                    self.gym.add_lines(self.viewer, self.envs[i], 1, [ob[0], ob[1], ob[2], targetx[0], targetx[1], targetx[2]], [0.1, 0.85, 0.1])
                    self.gym.add_lines(self.viewer, self.envs[i], 1, [ob[0], ob[1], ob[2], targety[0], targety[1], targety[2]], [0.1, 0.85, 0.1])
                    self.gym.add_lines(self.viewer, self.envs[i], 1, [ob[0], ob[1], ob[2], targetz[0], targetz[1], targetz[2]], [0.1, 0.85, 0.1])


            #     # targetx = (self.socket_tip[i] + quat_apply(self.socket_quat[i],
            #     #                                            to_torch([1, 0, 0], device=self.device) * 0.2)).cpu().numpy()
            #     # targety = (self.socket_tip[i] + quat_apply(self.socket_quat[i],
            #     #                                            to_torch([0, 1, 0], device=self.device) * 0.2)).cpu().numpy()
            #     # targetz = (self.socket_tip[i] + quat_apply(self.socket_quat[i],
            #     #                                            to_torch([0, 0, 1], device=self.device) * 0.2)).cpu().numpy()
                
            #     # p0 = self.socket_tip[i].cpu().numpy()
            #     # self.gym.add_lines(self.viewer, self.envs[i], 1,
            #     #                    [p0[0], p0[1], p0[2], targetx[0], targetx[1], targetx[2]], [0.85, 0.1, 0.1])
            #     # self.gym.add_lines(self.viewer, self.envs[i], 1,
            #     #                    [p0[0], p0[1], p0[2], targety[0], targety[1], targety[2]], [0.1, 0.85, 0.1])
            #     # self.gym.add_lines(self.viewer, self.envs[i], 1,
            #     #                    [p0[0], p0[1], p0[2], targetz[0], targetz[1], targetz[2]], [0.1, 0.1, 0.85])

            #     # objectx = (self.plug_com_pos[i] + quat_apply(self.plug_quat[i], to_torch([1, 0, 0],
            #     #                                                                          device=self.device) * 0.2)).cpu().numpy()
            #     # objecty = (self.plug_com_pos[i] + quat_apply(self.plug_quat[i], to_torch([0, 1, 0],
            #     #                                                                          device=self.device) * 0.2)).cpu().numpy()
            #     # objectz = (self.plug_com_pos[i] + quat_apply(self.plug_quat[i], to_torch([0, 0, 1],
            #     #                                                                          device=self.device) * 0.2)).cpu().numpy()

            #     # p0 = self.plug_com_pos[i].cpu().numpy()
            #     # self.gym.add_lines(self.viewer, self.envs[i], 1,
            #     #                    [p0[0], p0[1], p0[2], objectx[0], objectx[1], objectx[2]], [0.85, 0.1, 0.1])
            #     # self.gym.add_lines(self.viewer, self.envs[i], 1,
            #     #                    [p0[0], p0[1], p0[2], objecty[0], objecty[1], objecty[2]], [0.1, 0.85, 0.1])
            #     # self.gym.add_lines(self.viewer, self.envs[i], 1,
            #     #                    [p0[0], p0[1], p0[2], objectz[0], objectz[1], objectz[2]], [0.1, 0.1, 0.85])

            #     # self.keypoint_offsets
            #     # pass

            # for i in range(num_envs):
            #     ob = self.plug_pos[i].cpu().numpy()
            #     quat = self.plug_quat[i, :]

            #     targetx = ob + rotate_vec(quat, [1, 0, 0])
            #     targety = ob + rotate_vec(quat, [0, 1, 0])
            #     targetz = ob + rotate_vec(quat, [0, 0, 1])

            #     self.gym.add_lines(self.viewer, self.envs[i], 1, [ob[0], ob[1], ob[2], targetx[0], targetx[1], targetx[2]], [0.85, 0.1, 0.1])
            #     # self.gym.add_lines(self.viewer, self.envs[i], 1, [ob[0], ob[1], ob[2], targety[0], targety[1], targety[2]], [0.85, 0.1, 0.1])
            #     # self.gym.add_lines(self.viewer, self.envs[i], 1, [ob[0], ob[1], ob[2], targetz[0], targetz[1], targetz[2]], [0.85, 0.1, 0.1])

            # for i in range(num_envs):
            #     ob = self.socket_tip[i].cpu().numpy()
            #     quat = self.socket_quat[i, :]

            #     targetx = ob + rotate_vec(quat, [1, 0, 0])
            #     targety = ob + rotate_vec(quat, [0, 1, 0])
            #     targetz = ob + rotate_vec(quat, [0, 0, 1])

            #     self.gym.add_lines(self.viewer, self.envs[i], 1, [ob[0], ob[1], ob[2], targetx[0], targetx[1], targetx[2]], [0.1, 0.85, 0.1])
            #     # self.gym.add_lines(self.viewer, self.envs[i], 1, [ob[0], ob[1], ob[2], targety[0], targety[1], targety[2]], [0.85, 0.1, 0.1])
            #     # self.gym.add_lines(self.viewer, self.envs[i], 1, [ob[0], ob[1], ob[2], targetz[0], targetz[1], targetz[2]], [0.85, 0.1, 0.1])


        self._render_headless()

    def compute_observations(self):
        """Compute observations."""
        # update the queue
        self.arm_vel_queue[:, 1:] = self.arm_vel_queue[:, :-1].clone().detach()
        self.arm_vel_queue[:, 0, :] = self.arm_dof_vel.clone()

        self.arm_joint_queue[:, 1:] = self.arm_joint_queue[:, :-1].clone().detach()
        self.arm_joint_queue[:, 0, :] = self.arm_dof_pos.clone()

        self.eef_queue[:, 1:] = self.eef_queue[:, :-1].clone().detach()
        self.eef_queue[:, 0, :] = torch.cat(self.pose_world_to_robot_base(self.fingertip_centered_pos.clone(),
                                                                          self.fingertip_centered_quat.clone()), dim=-1)

        self.arm_joint_queue_student[:, 1:] = self.arm_joint_queue_student[:, :-1].clone().detach()
        self.arm_joint_queue_student[:, 0, :] = self.arm_dof_pos.clone()

        self.eef_queue_student[:, 1:] = self.eef_queue_student[:, :-1].clone().detach()
        self.eef_queue_student[:, 0, :] = torch.cat(self.pose_world_to_robot_base(self.fingertip_centered_pos.clone(),
                                                                          self.fingertip_centered_quat.clone()), dim=-1)

        # Compute tactile
        self.tactile_queue[:, 1:] = self.tactile_queue[:, :-1].clone().detach()
        self.tactile_queue[:, 0, :] = self.tactile_imgs

        self.ft_queue[:, 1:] = self.ft_queue[:, :-1].clone().detach()
        self.ft_queue[:, 0, :] = 0.1 * self.ft_sensor_tensor.clone()

        # Compute Observation and state at current timestep
        # delta_pos = self.socket_tip - self.fingertip_centered_pos
        # noisy_delta_pos = self.noisy_gripper_goal_pos - self.fingertip_centered_pos

        # Define observations (for actor)
        obs_tensors = [
            self.arm_joint_queue.reshape(self.num_envs, -1), # 7 * hist
            # self.arm_vel_queue.reshape(self.num_envs, -1),
            self.eef_queue.reshape(self.num_envs, -1),  # (envs, 7 * hist)
            self.goal_noisy_queue.reshape(self.num_envs, -1),  # (envs, 7 * hist)

            self.actions_queue.reshape(self.num_envs, -1),  # (envs, 6 * hist)
            self.targets_queue.reshape(self.num_envs, -1),  # (envs, 6 * hist)
        ]  #

        obs_tensors_student = [
            self.arm_joint_queue_student.reshape(self.num_envs, -1), # 7 * hist
            self.eef_queue_student.reshape(self.num_envs, -1),  # (envs, 7 * hist)
            self.goal_noisy_queue_student.reshape(self.num_envs, -1),  # (envs, 7 * hist)

            self.actions_queue_student.reshape(self.num_envs, -1),  # (envs, 6 * hist)
            self.targets_queue_student.reshape(self.num_envs, -1),  # (envs, 6 * hist)
        ]

        # Define state (for teacher)
        socket_tip_wrt_robot = self.pose_world_to_robot_base(self.socket_tip, self.socket_quat)
        plug_bottom_wrt_robot = self.pose_world_to_robot_base(self.plug_pos, self.plug_quat)
        plug_socket_pos_error, plug_socket_quat_error = fc.get_pose_error(
            fingertip_midpoint_pos=plug_bottom_wrt_robot[0],
            fingertip_midpoint_quat=plug_bottom_wrt_robot[1],
            ctrl_target_fingertip_midpoint_pos=socket_tip_wrt_robot[0],
            ctrl_target_fingertip_midpoint_quat=socket_tip_wrt_robot[1],
            jacobian_type=self.cfg_ctrl['jacobian_type'],
            rot_error_type='quat')

        self.plug_socket_pos_error[...] = plug_socket_pos_error
        self.plug_socket_quat_error[...] = plug_socket_quat_error

        # plug mass
        plug_mass = [self.gym.get_actor_rigid_body_properties(e, p)[0].mass for e, p in zip(self.envs, self.plug_handles)]
        # plug friction
        plug_friction = [self.gym.get_actor_rigid_shape_properties(e, p)[0].friction for e, p in zip(self.envs, self.plug_handles)]
        # socket friction
        socket_friction = [self.gym.get_actor_rigid_shape_properties(e, p)[0].friction for e, p in zip(self.envs, self.socket_handles)]

        # fingertip frictions
        left_finger_friction = []
        right_finger_friction = []
        middle_finger_friction = []
        for e, p in zip(self.envs, self.kuka_handles):
            props = self.gym.get_actor_rigid_shape_properties(e, p)
            left_finger_friction.append(props[self.left_finger_id].friction)
            right_finger_friction.append(props[self.right_finger_id].friction)
            middle_finger_friction.append(props[self.middle_finger_id].friction)
        
        physics_params = torch.transpose(to_torch([plug_mass,
                                                   plug_friction,
                                                   socket_friction,
                                                   left_finger_friction,
                                                   right_finger_friction,
                                                   middle_finger_friction]), 0, 1)
        self.rigid_physics_params[...] = physics_params

        if self.cfg_task.env.compute_contact_gt:
            for e in range(self.num_envs):
                self.gt_extrinsic_contact[e] = self.extrinsic_contact_gt[e].get_extrinsic_contact(
                    obj_pos=self.plug_pos, obj_quat=self.plug_quat, socket_pos=self.socket_pos
                )
            # todo should be added to priv.
        
        normalize_forces = lambda x: (torch.clamp(torch.norm(x, dim=-1), 0, 100)/100).view(-1, 1)
        state_tensors = [
            #  add delta error
            socket_tip_wrt_robot[0],  # 3
            socket_tip_wrt_robot[1],  # 4
            plug_bottom_wrt_robot[0],  # 3
            plug_bottom_wrt_robot[1],  # 4
            plug_socket_pos_error, # 3
            plug_socket_quat_error, # 4
            physics_params,  # 6 (plug_mass, plug_friction, socket_friction, left finger friction, right finger friction, middle finger friction)
            # TODO: add friction of fingertips
            # TODO: should we add the gripper targer pos ( pos is the same as socket, orientation as different)
            normalize_forces(self.left_finger_force.clone()),  # 1
            normalize_forces(self.right_finger_force.clone()),  # 1
            normalize_forces(self.middle_finger_force.clone()),  # 1
            # self.socket_contact_force.clone()  # 3
            # TODO: add object shapes -- bring diameter
            self.plug_heights,  # 1
            
            # TODO: add extrinsics contact (point cloud) -> this will encode the shape (check this)
        ]

        self.obs_buf = torch.cat(obs_tensors, dim=-1)  # shape = (num_envs, num_observations)
        self.obs_student_buf = torch.cat(obs_tensors_student, dim=-1)  # shape = (num_envs, num_observations_student)
        self.states_buf = torch.cat(state_tensors, dim=-1)  # shape = (num_envs, num_states)

        return self.obs_buf  # shape = (num_envs, num_observations)

    def compute_reward(self):
        """Detect successes and failures. Update reward and reset buffers."""

        self._update_reset_buf()
        self._update_rew_buf()

    def _update_rew_buf(self):
        """Compute reward at current timestep."""

        keypoint_reward = self._get_keypoint_dist()
        action_penalty = torch.norm(self.actions, p=2, dim=-1)
        plug_ori_penalty = torch.norm(self.plug_quat - self.identity_quat, p=2, dim=-1)
        is_plug_oriented = plug_ori_penalty < self.cfg_task.rl.orientation_threshold

        is_plug_engaged_w_socket = self._check_plug_engaged_w_socket()

        keypoint_r = keypoint_reward * self.cfg_task.rl.keypoint_reward_scale
        dist_reset = (self.far_from_goal_buf  | self.degrasp_buf) * self.cfg_task.rl.early_reset_reward_scale
        engagement_reward = self._get_engagement_reward_scale(is_plug_engaged_w_socket,
                                                                    self.cfg_task.rl.success_height_thresh) * self.cfg_task.rl.engagement_reward_scale
        self.rew_buf[:] = keypoint_r + dist_reset + engagement_reward

        is_last_step = (self.progress_buf[0] == self.max_episode_length - 1)
        if is_last_step:
            self.rew_buf[:] += self.success_reset_buf * self.cfg_task.rl.success_bonus
            self.extras["engaged_w_socket"] = torch.mean(is_plug_engaged_w_socket.float())
            self.extras["plug_oriented"] = torch.mean(is_plug_oriented.float())
            self.extras["successes"] = torch.mean(self.success_reset_buf.float())
            self.extras["dist_plug_socket"] = torch.mean(self.dist_plug_socket)
            self.extras["keypoint_reward"] = torch.mean(keypoint_reward.abs())
            self.extras["action_penalty"] = torch.mean(action_penalty)
            self.extras["mug_quat_penalty"] = torch.mean(plug_ori_penalty)
            self.extras["steps"] = torch.mean(self.progress_buf.float())
            self.extras["mean_time_complete_task"] = torch.mean(
                self.time_complete_task.float()
            )
        # TODO update reward function to reset at insertion

    def _update_reset_buf(self):
        """Assign environments for reset if successful or failed."""

        # print('before', self.reset_buf)

        # if successfully inserted to a certain threshold
        self.success_reset_buf[:] = self._check_plug_inserted_in_socket()
        if self.cfg_task.data_logger.collect_data:
            self.reset_buf[:] |= self.success_reset_buf[:]

        # If max episode length has been reached
        self.timeout_reset_buf[:] = torch.where(self.progress_buf[:] >= self.cfg_task.rl.max_episode_length - 1,
                                        torch.ones_like(self.reset_buf),
                                        self.reset_buf)
        self.reset_buf[:] = self.timeout_reset_buf[:]

        # print('max episode length', self.reset_buf)

        # check is object is grasped and reset if not

        # d = torch.norm(self.fingertip_midpoint_pos - self.plug_com_pos, p=2, dim=-1)
        roll, pitch, _ = get_euler_xyz(self.plug_quat.clone())
        roll[roll > np.pi] -= 2 * np.pi
        pitch[pitch > np.pi] -= 2 * np.pi
        self.degrasp_buf[:] = (torch.abs(roll) > 0.4) | (torch.abs(pitch) > 0.4)
        # is_not_grasped = d >= self.cfg_task.env.plug_grasp_threshold
        fingertips_plug_dist = (torch.norm(self.left_finger_pos - self.plug_pos, p=2, dim=-1) > 0.12) | (torch.norm(self.right_finger_pos - self.plug_pos, p=2, dim=-1) > 0.12) | (torch.norm(self.middle_finger_pos - self.plug_pos, p=2, dim=-1) > 0.12)
        self.degrasp_buf[:] |= fingertips_plug_dist
        # reset_envs = d.nonzero()
        self.reset_buf[:] |= self.degrasp_buf[:]

        # print('object is grasped', d, self.cfg_task.env.plug_grasp_threshold, self.reset_buf)

        # If plug is too far from socket pos
        self.dist_plug_socket = torch.norm(self.plug_pos - self.socket_pos, p=2, dim=-1)
        self.far_from_goal_buf[:] = self.dist_plug_socket > 0.2 #  self.cfg_task.rl.far_error_thresh,
        self.reset_buf[:] |= self.far_from_goal_buf[:]
        # print('plug is too far', self.reset_buf)

        # self.dist_plug_fingertips = torch.norm(self.plug_pos - self.fingert, p=2, dim=-1)
        # print(self.left_finger_pos, self.right_finger_pos, self.middle_finger_pos, self.plug_pos)

        # print((torch.norm(self.left_finger_pos - self.plug_pos, p=2, dim=-1) > 0.12) | (torch.norm(self.right_finger_pos - self.plug_pos, p=2, dim=-1) > 0.12) | (torch.norm(self.middle_finger_pos - self.plug_pos, p=2, dim=-1) > 0.12))

        # print(torch.norm(self.fingertip_centered_pos - self.plug_tip_pos, p=2, dim=-1))

        # self.reset_buf[:] = self._check_plug_inserted_in_socket() * self.reset_buf

    def _reset_environment(self, env_ids):

        random_init_idx = torch.randint(0, self.total_init_poses, size=(len(env_ids),))
        # self.env_to_grasp[env_ids] = random_init_idx

        kuka_dof_pos = self.init_dof_pos[random_init_idx]
        # print(kuka_dof_pos.shape)
        self._reset_kuka(env_ids, new_pose=kuka_dof_pos)

        socket_pos = self.init_socket_pos[random_init_idx]
        socket_quat = self.init_socket_quat[random_init_idx]
        plug_pos = self.init_plug_pos[random_init_idx]
        plug_quat = self.init_plug_quat[random_init_idx]

        if 0 in env_ids:
            self.init_plug_pos_cam[0, :] = plug_pos[0, :]

        object_pose = {
            'socket_pose': socket_pos,
            'socket_quat': socket_quat,
            'plug_pose': plug_pos,
            'plug_quat': plug_quat
        }
        self._reset_object(env_ids, new_pose=object_pose)
        self._close_gripper(torch.arange(self.num_envs))
        # self._simulate_and_refresh()

    def reset_idx(self, env_ids):
        """Reset specified environments."""
        # self.test_plot = []
        if self.randomize:
            self.apply_randomizations(self.randomization_params)

        # self.rew_buf[:] = 0
        # self._reset_kuka(env_ids)
        # self._reset_object(env_ids)
        # TODO: change this to reset dof and reset root states
        self._reset_environment(env_ids)
        # self.gym.simulate(self.sim)
        # self.render()
        # self._zero_velocities(env_ids)
        self._zero_velocities(env_ids)
        self.refresh_base_tensors()
        self.refresh_env_tensors()
        self._refresh_task_tensors(update_tactile=True)

        if self.cfg_task.env.record_video and 0 in env_ids:
            if self.complete_video_frames is None:
                self.complete_video_frames = []
            else:
                # print('Saving video')
                self.complete_video_frames = self.video_frames[:]
            self.video_frames = []

        if self.cfg_task.env.record_ft and 0 in env_ids:
            if self.complete_ft_frames is None:
                self.complete_ft_frames = []
            else:
                self.complete_ft_frames = self.ft_frames[:]
            self.ft_frames = []

        self._reset_buffers(env_ids)

    def _reset_kuka(self, env_ids, new_pose=None):
        """Reset DOF states and DOF targets of kuka."""

        # shape of dof_pos = (num_envs, num_dofs)
        # shape of dof_vel = (num_envs, num_dofs)

        # Initialize kuka to middle of joint limits, plus joint noise
        # print('defaults', self.cfg_task.randomize.kuka_arm_initial_dof_pos)

        # dof_pos at grasp pose tensor([[-0.0047,  0.2375,  0.0203, -1.2496, -0.0070,  1.6475, -1.5514,  0.6907,
        #   1.8478,  0.1660, -0.6892,  1.8515,  0.1625,  1.8333,  0.1740]]),

        self.dof_pos[env_ids, :] = new_pose.to(device=self.device)  # .repeat((len(env_ids), 1))
        #  = self.dof_pos[:, 7:]
        # self.dof_pos[env_ids, :]

        # self.
        # print('dof_pos at grasp pose',self.gripper_dof_pos)
        # print(self.gripper_dof_pos[0, list(self.dof_dict.values()).index(
        #                     'base_to_finger_1_2') - 7])
        # print(self.gripper_dof_pos[0, list(self.dof_dict.values()).index(
        #                     'base_to_finger_2_2') - 7])
        # print(self.gripper_dof_pos[0, list(self.dof_dict.values()).index(
        #                     'base_to_finger_3_2') - 7])
        # dont play with these joints (no actuation here)#
        # self.dof_pos[
        #     env_ids, list(self.dof_dict.values()).index('base_to_finger_1_1')] = self.cfg_task.env.openhand.base_angle
        # self.dof_pos[
        #     env_ids, list(self.dof_dict.values()).index('base_to_finger_2_1')] = -self.cfg_task.env.openhand.base_angle
        # # dont play with these joints (no actuation here)#

        # self.dof_pos[env_ids, list(self.dof_dict.values()).index(
        #     'finger_1_1_to_finger_1_2')] = self.cfg_task.env.openhand.proximal_open
        # self.dof_pos[env_ids, list(self.dof_dict.values()).index(
        #     'finger_2_1_to_finger_2_2')] = self.cfg_task.env.openhand.proximal_open
        # self.dof_pos[env_ids, list(self.dof_dict.values()).index(
        #     'base_to_finger_3_2')] = self.cfg_task.env.openhand.proximal_open

        # self.dof_pos[env_ids, list(self.dof_dict.values()).index(
        #     'finger_1_2_to_finger_1_3')] = self.cfg_task.env.openhand.distal_open
        # self.dof_pos[env_ids, list(self.dof_dict.values()).index(
        #     'finger_2_2_to_finger_2_3')] = self.cfg_task.env.openhand.distal_open
        # self.dof_pos[env_ids, list(self.dof_dict.values()).index(
        #     'finger_3_2_to_finger_3_3')] = self.cfg_task.env.openhand.distal_open

        # Stabilize!
        self.dof_vel[env_ids] = 0.0  # shape = (num_envs, num_dofs)
        self.dof_torque[env_ids] = 0.0  # shape = (num_envs, num_dofs)

        self.ctrl_target_dof_pos[env_ids] = self.dof_pos[env_ids].clone()
        self.ctrl_target_gripper_dof_pos[env_ids] = self.dof_pos[env_ids, 7:]

        self.ctrl_target_fingertip_centered_pos = self.fingertip_centered_pos.clone()
        self.ctrl_target_fingertip_centered_quat = self.fingertip_centered_quat.clone()

        multi_env_ids_int32 = self.kuka_actor_ids_sim[env_ids].flatten()
        self.gym.set_dof_state_tensor_indexed(self.sim,
                                              gymtorch.unwrap_tensor(self.dof_state),
                                              gymtorch.unwrap_tensor(multi_env_ids_int32),
                                              len(multi_env_ids_int32))

        # Set DOF torque
        self.gym.set_dof_actuation_force_tensor_indexed(
            self.sim,
            gymtorch.unwrap_tensor(self.dof_torque),
            gymtorch.unwrap_tensor(multi_env_ids_int32),
            len(multi_env_ids_int32),
        )


    def _reset_object(self, env_ids, new_pose=None):
        """Reset root state of plug."""

        # Randomize root state of plug
        # plug_noise_xy = 2 * (torch.rand((self.num_envs, 2), dtype=torch.float32, device=self.device) - 0.5)  # [-1, 1]
        # plug_noise_xy = plug_noise_xy @ torch.diag(
        #     torch.tensor(self.cfg_task.randomize.plug_pos_xy_noise, device=self.device))

        # self.root_pos[env_ids, self.plug_actor_id_env, 0] = self.cfg_task.randomize.plug_pos_xy_initial[0] \
        #                                                     + plug_noise_xy[env_ids, 0]
        # self.root_pos[env_ids, self.plug_actor_id_env, 1] = self.cfg_task.randomize.plug_pos_xy_initial[1] \
        #                                                     + plug_noise_xy[env_ids, 1]
        # self.root_pos[env_ids, self.plug_actor_id_env, 2] = self.cfg_base.env.table_height

        # self.root_quat[env_ids, self.plug_actor_id_env] = torch.tensor([0.0, 0.0, 0.0, 1.0], dtype=torch.float32,
        #                                                                device=self.device).repeat(len(env_ids), 1)

        plug_pose = new_pose['plug_pose']
        plug_quat = new_pose['plug_quat']

        self.root_pos[env_ids, self.plug_actor_id_env, :] = plug_pose.to(device=self.device)  # .repeat(len(env_ids), 1)
        self.root_quat[env_ids, self.plug_actor_id_env, :] = plug_quat.to(device=self.device) # .repeat(len(env_ids), 1)

        # Stabilize plug
        self.root_linvel[env_ids, self.plug_actor_id_env] = 0.0
        self.root_angvel[env_ids, self.plug_actor_id_env] = 0.0

        plug_actor_ids_sim_int32 = self.plug_actor_ids_sim.to(dtype=torch.int32, device=self.device)
        # self.gym.set_actor_root_state_tensor_indexed(self.sim,
        #                                              gymtorch.unwrap_tensor(self.root_state),
        #                                              gymtorch.unwrap_tensor(plug_actor_ids_sim_int32[env_ids]),
        #                                              len(plug_actor_ids_sim_int32[env_ids]))

        # self._simulate_and_refresh()

        # Randomize root state of socket
        # socket_noise_xy = 2 * (torch.rand((self.num_envs, 2), dtype=torch.float32, device=self.device) - 0.5)  # [-1, 1]
        # socket_noise_xy = socket_noise_xy @ torch.diag(
        #     torch.tensor(self.cfg_task.randomize.socket_pos_xy_noise, device=self.device))

        # self.root_pos[env_ids, self.socket_actor_id_env, 0] = self.cfg_task.randomize.socket_pos_xy_initial[0] \
        #                                                     + socket_noise_xy[env_ids, 0]
        # self.root_pos[env_ids, self.socket_actor_id_env, 1] = self.cfg_task.randomize.socket_pos_xy_initial[1] \
        #                                                     + socket_noise_xy[env_ids, 1]
        # self.root_pos[env_ids, self.socket_actor_id_env, 2] = self.cfg_base.env.table_height

        # self.root_quat[env_ids, self.socket_actor_id_env] = torch.tensor([0.0, 0.0, 0.0, 1.0], dtype=torch.float32,
        #                                                                device=self.device).repeat(len(env_ids), 1)

        socket_pose = new_pose['socket_pose']
        socket_quat = new_pose['socket_quat']

        self.root_pos[env_ids, self.socket_actor_id_env, :] = socket_pose.to(
            device=self.device)  # .repeat(len(env_ids), 1)
        self.root_quat[env_ids, self.socket_actor_id_env, :] = socket_quat.to(
            device=self.device)  # .repeat(len(env_ids), 1)

        # Stabilize socket
        self.root_linvel[env_ids, self.socket_actor_id_env] = 0.0
        self.root_angvel[env_ids, self.socket_actor_id_env] = 0.0

        socket_actor_ids_sim_int32 = self.socket_actor_ids_sim.to(dtype=torch.int32, device=self.device)

        # print(torch.cat([plug_actor_ids_sim_int32[env_ids], socket_actor_ids_sim_int32[env_ids]]), plug_actor_ids_sim_int32, socket_actor_ids_sim_int32)
        # print(self.root_state[:, plug_actor_ids_sim_int32, :])
        # print(self.root_state[:, socket_actor_ids_sim_int32, :])

        self.gym.set_actor_root_state_tensor_indexed(self.sim,
                                                     gymtorch.unwrap_tensor(self.root_state),
                                                     gymtorch.unwrap_tensor(torch.cat([plug_actor_ids_sim_int32[env_ids], socket_actor_ids_sim_int32[env_ids]])),
                                                     len(torch.cat([plug_actor_ids_sim_int32[env_ids], socket_actor_ids_sim_int32[env_ids]])))

        # self._simulate_and_refresh()

    def _move_arm_to_desired_pose(self, env_ids, desired_pos, desired_rot=None, sim_steps=30):
        """Move gripper to desired pose."""

        # Set target pos above object
        self.ctrl_target_fingertip_centered_pos[env_ids] = desired_pos[env_ids].clone()

        # Set target rot
        if desired_rot is None:
            ctrl_target_fingertip_centered_euler = torch.tensor(self.cfg_task.randomize.fingertip_midpoint_rot_initial,
                                                                device=self.device).unsqueeze(0).repeat(len(env_ids),
                                                                                                        1)

            self.ctrl_target_fingertip_centered_quat[env_ids] = torch_jit_utils.quat_from_euler_xyz(
                ctrl_target_fingertip_centered_euler[:, 0],
                ctrl_target_fingertip_centered_euler[:, 1],
                ctrl_target_fingertip_centered_euler[:, 2])
        else:
            self.ctrl_target_fingertip_centered_quat[env_ids] = desired_rot[env_ids]

        # Step sim and render
        for _ in range(sim_steps):
            self._simulate_and_refresh()

            # NOTE: midpoint is calculated based on the midpoint between the actual gripper finger pos,
            # and centered is calculated with the assumption that the gripper fingers are perfectly closed at center.
            # since the fingertips are underactuated, thus we cant know the true pose

            pos_error, axis_angle_error = fc.get_pose_error(
                fingertip_midpoint_pos=self.fingertip_centered_pos,
                fingertip_midpoint_quat=self.fingertip_centered_quat,
                ctrl_target_fingertip_midpoint_pos=self.ctrl_target_fingertip_centered_pos,
                ctrl_target_fingertip_midpoint_quat=self.ctrl_target_fingertip_centered_quat,
                jacobian_type=self.cfg_ctrl['jacobian_type'],
                rot_error_type='axis_angle')

            delta_hand_pose = torch.cat((pos_error, axis_angle_error), dim=-1)
            actions = torch.zeros((self.num_envs, self.cfg_task.env.numActions), device=self.device)
            actions[:, :6] = delta_hand_pose

            # Apply the action, keep fingers in the same status
            self.ctrl_target_dof_pos[:, 7:] = self.ctrl_target_gripper_dof_pos
            self._apply_actions_as_ctrl_targets(actions=actions,
                                                ctrl_target_gripper_dof_pos=self.ctrl_target_gripper_dof_pos,
                                                do_scale=False)

        # Stabilize
        self.dof_vel[env_ids, :] = torch.zeros_like(self.dof_vel[env_ids, :])
        self.dof_torque[env_ids, :] = torch.zeros_like(self.dof_torque[env_ids, :])

        # Set DOF state
        multi_env_ids_int32 = self.kuka_actor_ids_sim[env_ids].flatten()
        self.gym.set_dof_state_tensor_indexed(self.sim,
                                              gymtorch.unwrap_tensor(self.dof_state),
                                              gymtorch.unwrap_tensor(multi_env_ids_int32),
                                              len(multi_env_ids_int32))

        self._simulate_and_refresh()

    def _simulate_and_refresh(self):
        """Simulate one step, refresh tensors, and render results."""

        self.gym.simulate(self.sim)
        # self.refresh_base_tensors()
        # self.refresh_env_tensors()
        self.render()
        self._refresh_task_tensors()

    def _reset_buffers(self, env_ids):
        """Reset buffers. """

        self.reset_buf[env_ids] = 0
        self.progress_buf[env_ids] = 0
        self.time_complete_task = torch.zeros_like(self.progress_buf)
        self.rew_buf[env_ids] = 0

        self.degrasp_buf[env_ids] = 0
        self.success_reset_buf[env_ids] = 0
        self.far_from_goal_buf[env_ids] = 0
        self.timeout_reset_buf[env_ids] = 0

        # Reset history
        self.ft_queue[env_ids] = 0
        self.tactile_queue[env_ids] = 0

        self.actions_queue[env_ids] *= 0
        self.arm_joint_queue[env_ids] *= 0
        self.arm_vel_queue[env_ids] *= 0
        self.eef_queue[env_ids] *= 0
        self.goal_noisy_queue[env_ids] *= 0
        self.targets_queue[env_ids] *= 0
        self.prev_targets[env_ids] *= 0
        self.prev_actions[env_ids] *= 0

        self.actions_queue_student[env_ids] *= 0
        self.arm_joint_queue_student[env_ids] *= 0
        self.eef_queue_student[env_ids] *= 0
        self.goal_noisy_queue_student[env_ids] *= 0
        self.targets_queue_student[env_ids] *= 0

    def _set_viewer_params(self):
        """Set viewer parameters."""
        bx, by, bz = -0.0012, -0.0093, 0.4335
        cam_pos = gymapi.Vec3(bx - 0.2, by - 0.2, bz + 0.2)
        cam_target = gymapi.Vec3(bx, by, bz)
        self.gym.viewer_camera_look_at(self.viewer, None, cam_pos, cam_target)

    def _apply_actions_as_ctrl_targets(self, actions, ctrl_target_gripper_dof_pos, do_scale):
        """Apply actions from policy as position/rotation targets."""

        # Interpret actions as target pos displacements and set pos target
        pos_actions = actions[:, 0:3]
        if do_scale:
            pos_actions = pos_actions @ torch.diag(torch.tensor(self.cfg_task.rl.pos_action_scale, device=self.device))
        self.ctrl_target_fingertip_centered_pos = self.fingertip_centered_pos + pos_actions

        # Interpret actions as target rot (axis-angle) displacements
        rot_actions = actions[:, 3:6]
        if do_scale:
            rot_actions = rot_actions @ torch.diag(torch.tensor(self.cfg_task.rl.rot_action_scale, device=self.device))

        # Convert to quat and set rot target
        angle = torch.norm(rot_actions, p=2, dim=-1)
        axis = rot_actions / angle.unsqueeze(-1)
        rot_actions_quat = torch_jit_utils.quat_from_angle_axis(angle, axis)
        if self.cfg_task.rl.clamp_rot:
            rot_actions_quat = torch.where(angle.unsqueeze(-1).repeat(1, 4) > self.cfg_task.rl.clamp_rot_thresh,
                                           rot_actions_quat,
                                           torch.tensor([0.0, 0.0, 0.0, 1.0], device=self.device).repeat(self.num_envs,
                                                                                                         1))
        self.ctrl_target_fingertip_centered_quat = torch_jit_utils.quat_mul(rot_actions_quat,
                                                                            self.fingertip_centered_quat)

        if self.cfg_ctrl['do_force_ctrl']:
            # Interpret actions as target forces and target torques
            force_actions = actions[:, 6:9]
            if do_scale:
                force_actions = force_actions @ torch.diag(
                    torch.tensor(self.cfg_task.rl.force_action_scale, device=self.device))

            torque_actions = actions[:, 9:12]
            if do_scale:
                torque_actions = torque_actions @ torch.diag(
                    torch.tensor(self.cfg_task.rl.torque_action_scale, device=self.device))

            self.ctrl_target_fingertip_contact_wrench = torch.cat((force_actions, torque_actions), dim=-1)

        # TODO should be changed to delta as well ?
        self.ctrl_target_gripper_dof_pos = ctrl_target_gripper_dof_pos  # directly putting desired gripper_pos

        self.generate_ctrl_signals()

    def _open_gripper(self, env_ids, sim_steps=20):
        """Fully open gripper using controller. Called outside RL loop (i.e., after last step of episode)."""

        gripper_dof_pos = 0 * self.gripper_dof_pos.clone()
        gripper_dof_pos[env_ids,
                        list(self.dof_dict.values()).index(
                            'base_to_finger_1_1') - 7] = self.cfg_task.env.openhand.base_angle
        gripper_dof_pos[env_ids,
                        list(self.dof_dict.values()).index(
                            'base_to_finger_2_1') - 7] = -self.cfg_task.env.openhand.base_angle

        gripper_dof_pos[env_ids,
                        list(self.dof_dict.values()).index(
                            'finger_1_1_to_finger_1_2') - 7] = self.cfg_task.env.openhand.proximal_open
        gripper_dof_pos[env_ids,
                        list(self.dof_dict.values()).index(
                            'finger_2_1_to_finger_2_2') - 7] = self.cfg_task.env.openhand.proximal_open
        gripper_dof_pos[env_ids,
                        list(self.dof_dict.values()).index(
                            'base_to_finger_3_2') - 7] = self.cfg_task.env.openhand.proximal_open

        self._move_gripper_to_dof_pos(env_ids=env_ids, gripper_dof_pos=gripper_dof_pos, sim_steps=sim_steps)
        self.ctrl_target_gripper_dof_pos = gripper_dof_pos

    def _close_gripper(self, env_ids, sim_steps=20):
        """Fully close gripper using controller. Called outside RL loop (i.e., after last step of episode)."""

        gripper_dof_pos = self.gripper_dof_pos.clone()

        gripper_dof_pos[env_ids,
                        list(self.dof_dict.values()).index(
                            'base_to_finger_1_1') - 7] = self.cfg_task.env.openhand.base_angle
        gripper_dof_pos[env_ids,
                        list(self.dof_dict.values()).index(
                            'base_to_finger_2_1') - 7] = -self.cfg_task.env.openhand.base_angle

        gripper_dof_pos[env_ids,
                        list(self.dof_dict.values()).index(
                            'finger_1_1_to_finger_1_2') - 7] = self.cfg_task.env.openhand.proximal_close
        gripper_dof_pos[env_ids,
                        list(self.dof_dict.values()).index(
                            'finger_2_1_to_finger_2_2') - 7] = self.cfg_task.env.openhand.proximal_close
        gripper_dof_pos[env_ids,
                        list(self.dof_dict.values()).index(
                            'base_to_finger_3_2') - 7] = self.cfg_task.env.openhand.proximal_close

        gripper_dof_pos[env_ids,
                        list(self.dof_dict.values()).index(
                            'finger_1_2_to_finger_1_3') - 7] = self.cfg_task.env.openhand.distal_close
        gripper_dof_pos[env_ids,
                        list(self.dof_dict.values()).index(
                            'finger_2_2_to_finger_2_3') - 7] = self.cfg_task.env.openhand.distal_close
        gripper_dof_pos[env_ids,
                        list(self.dof_dict.values()).index(
                            'finger_3_2_to_finger_3_3') - 7] = self.cfg_task.env.openhand.distal_close

        self.ctrl_target_gripper_dof_pos = gripper_dof_pos

        # self._move_gripper_to_dof_pos(env_ids=env_ids, gripper_dof_pos=gripper_dof_pos, sim_steps=sim_steps)

    def _move_gripper_to_dof_pos(self, env_ids, gripper_dof_pos, sim_steps=20):
        """Move gripper fingers to specified DOF position using controller."""

        delta_hand_pose = torch.zeros((self.num_envs, self.cfg_task.env.numActions),
                                      device=self.device)  # no arm motion
        self._apply_actions_as_ctrl_targets(delta_hand_pose, gripper_dof_pos, do_scale=False)

        # Step sim
        for _ in range(sim_steps):
            self._simulate_and_refresh()

    def _lift_gripper(self, env_ids, gripper_dof_pos, lift_distance=0.2, sim_steps=20):
        """Lift gripper by specified distance. Called outside RL loop (i.e., after last step of episode)."""

        delta_hand_pose = torch.zeros([self.num_envs, 6], device=self.device)
        delta_hand_pose[env_ids, 2] = lift_distance  # lift along z

        # Step sim
        for _ in range(sim_steps):
            self._apply_actions_as_ctrl_targets(delta_hand_pose, gripper_dof_pos, do_scale=False)
            self._simulate_and_refresh()

    def _get_keypoint_offsets(self, num_keypoints):
        """Get uniformly-spaced keypoints along a line of unit length, centered at 0."""

        keypoint_offsets = torch.zeros((num_keypoints, 3), device=self.device)
        keypoint_offsets[:, -1] = torch.linspace(0.0, 1.0, num_keypoints, device=self.device) # - 0.5
        return keypoint_offsets

    def _get_keypoint_dist(self):
        """Get keypoint distances."""


        keypoint_dist = torch.sum(torch.norm(self.keypoints_socket - self.keypoints_plug, p=2, dim=-1), dim=-1)
        return keypoint_dist

    def _zero_velocities(self, env_ids):

        self.dof_vel[env_ids, :] = torch.zeros_like(self.dof_vel[env_ids])
        # Set DOF state
        multi_env_ids_int32 = self.kuka_actor_ids_sim[env_ids].flatten()
        self.gym.set_dof_state_tensor_indexed(self.sim,
                                              gymtorch.unwrap_tensor(self.dof_state),
                                              gymtorch.unwrap_tensor(multi_env_ids_int32),
                                              len(multi_env_ids_int32))

        self.root_linvel[env_ids, self.plug_actor_id_env] = 0.0
        self.root_angvel[env_ids, self.plug_actor_id_env] = 0.0

        plug_actor_ids_sim_int32 = self.plug_actor_ids_sim.to(dtype=torch.int32, device=self.device)
        self.gym.set_actor_root_state_tensor_indexed(self.sim,
                                                     gymtorch.unwrap_tensor(self.root_state),
                                                     gymtorch.unwrap_tensor(plug_actor_ids_sim_int32[env_ids]),
                                                     len(plug_actor_ids_sim_int32[env_ids]))
        

        # self._simulate_and_refresh()

    def _check_lift_success(self, height_multiple):
        """Check if plug is above table by more than specified multiple times height of plug."""

        # print('plug height', self.plug_pos[:, 2], self.cfg_base.env.table_height + self.plug_heights.squeeze(-1) * height_multiple)
        lift_success = torch.where(
            self.plug_pos[:, 2] > self.cfg_base.env.table_height + self.plug_heights.squeeze(-1) * height_multiple,
            torch.ones((self.num_envs,), device=self.device),
            torch.zeros((self.num_envs,), device=self.device))

        return lift_success

    def _check_plug_close_to_socket(self):
        """Check if plug is close to socket."""
        return torch.norm(self.plug_pos[:, :2] - self.socket_tip[:, :2], p=2, dim=-1) < self.cfg_task.rl.close_error_thresh

    def _check_plug_inserted_in_socket(self):
        """Check if plug is inserted in socket."""

        # Check if plug is within threshold distance of assembled state
        is_plug_below_insertion_height = (
                self.plug_pos[:, 2] <= (self.socket_tip[:, 2] - self.cfg_task.rl.success_height_thresh)
        )
        # Check if plug is close to socket
        # NOTE: This check addresses edge case where plug is within threshold distance of
        # assembled state, but plug is outside socket
        is_plug_close_to_socket = self._check_plug_close_to_socket()
        
        # Combine both checks
        is_plug_inserted_in_socket = torch.logical_and(
            is_plug_below_insertion_height, is_plug_close_to_socket
        )

        return is_plug_inserted_in_socket

    def _check_plug_engaged_w_socket(self):
        """Check if plug is engaged with socket."""

        # Check if base of plug is below top of socket
        # NOTE: In assembled state, plug origin is coincident with socket origin;
        # thus plug pos must be offset to compute actual pos of base of plug
        is_plug_below_engagement_height = (
                (self.plug_pos[:, 2]) < self.socket_tip[:, 2]
        )

        # Check if plug is close to socket
        # NOTE: This check addresses edge case where base of plug is below top of socket,
        # but plug is outside socket
        is_plug_close_to_socket = self._check_plug_close_to_socket() # torch.norm(self.plug_pos[:, :2] - self.socket_tip[:, :2], p=2, dim=-1) < 0.005 # self._check_plug_close_to_socket()
        # print(is_plug_below_engagement_height[0], is_plug_close_to_socket[0])

        # Combine both checks
        is_plug_engaged_w_socket = torch.logical_and(
            is_plug_below_engagement_height, is_plug_close_to_socket
        )

        return is_plug_engaged_w_socket

    def _get_engagement_reward_scale(self, is_plug_engaged_w_socket, success_height_thresh):
        """Compute scale on reward. If plug is not engaged with socket, scale is zero.
        If plug is engaged, scale is proportional to distance between plug and bottom of socket."""

        # Set default value of scale to zero
        reward_scale = torch.zeros((self.num_envs,), dtype=torch.float32, device=self.device)

        # For envs in which plug and socket are engaged, compute positive scale
        engaged_idx = np.argwhere(is_plug_engaged_w_socket.cpu().numpy().copy()).squeeze()
        height_dist = self.plug_pos[engaged_idx, 2] - self.socket_pos[engaged_idx, 2]
        # NOTE: Edge case: if success_height_thresh is greater than 0.1,
        # denominator could be negative
        reward_scale[engaged_idx] = 1.0 / ((height_dist - success_height_thresh) + 0.1)
        return reward_scale

    def step(self, actions):
        super().step(actions)
        self.obs_dict['tactile_hist'] = self.tactile_queue.to(self.rl_device)
        self.obs_dict['ft_hist'] = self.ft_queue.to(self.rl_device)
        self.obs_dict['priv_info'] = self.obs_dict['states'].to(self.rl_device)
        self.obs_dict['student_obs'] = self.obs_student_buf.to(self.rl_device)
        return self.obs_dict, self.rew_buf, self.reset_buf, self.extras

    def reset(self):
        super().reset()
        self._refresh_task_tensors(update_tactile=True)
<<<<<<< HEAD
        self.compute_observations()
        self.obs_dict['priv_info'] = self.obs_dict['states']
=======
        self.obs_dict['priv_info'] = self.obs_dict['states'].to(self.rl_device)
        self.obs_dict['student_obs'] = self.obs_student_buf.to(self.rl_device)
>>>>>>> c325de1b
        self.obs_dict['tactile_hist'] = self.tactile_queue.to(self.rl_device)
        self.obs_dict['ft_hist'] = self.ft_queue.to(self.rl_device)
        return self.obs_dict<|MERGE_RESOLUTION|>--- conflicted
+++ resolved
@@ -1324,13 +1324,9 @@
     def reset(self):
         super().reset()
         self._refresh_task_tensors(update_tactile=True)
-<<<<<<< HEAD
         self.compute_observations()
-        self.obs_dict['priv_info'] = self.obs_dict['states']
-=======
         self.obs_dict['priv_info'] = self.obs_dict['states'].to(self.rl_device)
         self.obs_dict['student_obs'] = self.obs_student_buf.to(self.rl_device)
->>>>>>> c325de1b
         self.obs_dict['tactile_hist'] = self.tactile_queue.to(self.rl_device)
         self.obs_dict['ft_hist'] = self.ft_queue.to(self.rl_device)
         return self.obs_dict