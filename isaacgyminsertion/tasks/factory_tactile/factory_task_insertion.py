--- conflicted
+++ resolved
@@ -690,18 +690,10 @@
             # socket_tip_wrt_robot[1],  # 4
             # plug_bottom_wrt_robot[0],  # 3
             # plug_bottom_wrt_robot[1],  # 4
-<<<<<<< HEAD
             plug_socket_pos_error, # 3
             plug_socket_quat_error, # 4
             physics_params,  # 6 (plug_mass, plug_friction, socket_friction, left finger friction, right finger friction, middle finger friction)
             # self.finger_normalized_forces,  # 3
-=======
-            plug_socket_pos_error,  # 3
-            plug_socket_quat_error,  # 4
-            physics_params,
-            # 6 (plug_mass, plug_friction, socket_friction, left finger friction, right finger friction, middle finger friction)
-            self.finger_normalized_forces,  # 3
->>>>>>> 8ad4bd82
             # self.socket_contact_force.clone()  # 3
             # TODO: add object shapes -- bring diameter
             self.plug_heights,  # 1
