--- conflicted
+++ resolved
@@ -628,46 +628,23 @@
             self.targets_queue_student.reshape(self.num_envs, -1),  # (envs, 6 * hist)
         ]
 
-<<<<<<< HEAD
-
-        socket_pos_wrt_robot = self.pose_world_to_robot_base(self.fingertip_centered_pos.clone(), self.fingertip_centered_quat.clone(), as_matrix=False)
-        plug_bottom_wrt_robot = self.pose_world_to_robot_base(self.plug_pos.clone(), self.plug_quat.clone(), as_matrix=False)
-        plug_socket_pos_error, plug_socket_quat_error = fc.get_pose_error(
-=======
         # Define state (for teacher)
-        eef_pose_wrt_robot = self.pose_world_to_robot_base(self.fingertip_centered_pos.clone(),
-                                                           self.fingertip_centered_quat.clone(), as_matrix=False)
-        plug_bottom_wrt_robot = self.pose_world_to_robot_base(self.plug_pos.clone(), self.plug_quat.clone(), as_matrix=False)
-        plug_hand_pos, plug_hand_quat = fc.get_pose_error(
->>>>>>> bba6271d
-            fingertip_midpoint_pos=plug_bottom_wrt_robot[0],
-            fingertip_midpoint_quat=plug_bottom_wrt_robot[1],
-            ctrl_target_fingertip_midpoint_pos=eef_pose_wrt_robot[0],
-            ctrl_target_fingertip_midpoint_quat=eef_pose_wrt_robot[1],
-            jacobian_type=self.cfg_ctrl['jacobian_type'],
-            rot_error_type='quat')
-        
-
-<<<<<<< HEAD
-        # Define state (for teacher)
-        # socket_pos_wrt_robot = self.pose_world_to_robot_base(self.socket_pos, self.socket_quat, as_matrix=False)
-        # plug_bottom_wrt_robot = self.pose_world_to_robot_base(self.plug_pos, self.plug_quat, as_matrix=False)
-        # plug_socket_pos_error, plug_socket_quat_error = fc.get_pose_error(
+        # eef_pose_wrt_robot = self.pose_world_to_robot_base(self.fingertip_centered_pos.clone(),
+        #                                                    self.fingertip_centered_quat.clone(), as_matrix=False)
+        # plug_bottom_wrt_robot = self.pose_world_to_robot_base(self.plug_pos.clone(), self.plug_quat.clone(), as_matrix=False)
+        # plug_hand_pos, plug_hand_quat = fc.get_pose_error(
         #     fingertip_midpoint_pos=plug_bottom_wrt_robot[0],
         #     fingertip_midpoint_quat=plug_bottom_wrt_robot[1],
-        #     ctrl_target_fingertip_midpoint_pos=socket_pos_wrt_robot[0],
-        #     ctrl_target_fingertip_midpoint_quat=socket_pos_wrt_robot[1],
+        #     ctrl_target_fingertip_midpoint_pos=eef_pose_wrt_robot[0],
+        #     ctrl_target_fingertip_midpoint_quat=eef_pose_wrt_robot[1],
         #     jacobian_type=self.cfg_ctrl['jacobian_type'],
         #     rot_error_type='quat')
         
-        self.plug_socket_pos_error[...] = plug_socket_pos_error
-        self.plug_socket_quat_error[...] = plug_socket_quat_error
-=======
+
         # Actually this is the right representation
-        # plug_hand_pos, plug_hand_quat = self.pose_world_to_hand_base(self.plug_pos, self.plug_quat, as_matrix=False)
+        plug_hand_pos, plug_hand_quat = self.pose_world_to_hand_base(self.plug_pos, self.plug_quat, as_matrix=False)
         self.plug_hand_pos[...] = plug_hand_pos
         self.plug_hand_quat[...] = plug_hand_quat
->>>>>>> bba6271d
 
         # plug mass
         plug_mass = [self.gym.get_actor_rigid_body_properties(e, p)[0].mass for e, p in
@@ -716,10 +693,10 @@
             # socket_pos_wrt_robot[1],  # 4
             # plug_bottom_wrt_robot[0],  # 3
             # plug_bottom_wrt_robot[1],  # 4
-            plug_hand_pos, # 3
-            plug_hand_quat, # 4
-            physics_params,  # 6 (plug_mass, plug_friction, socket_friction, left finger friction, right finger friction, middle finger friction)
-            self.finger_normalized_forces,  # 3
+            # plug_hand_pos, # 3
+            # plug_hand_quat, # 4
+            # physics_params,  # 6 (plug_mass, plug_friction, socket_friction, left finger friction, right finger friction, middle finger friction)
+            # self.finger_normalized_forces,  # 3
             # self.socket_contact_force.clone()  # 3
             # TODO: add object shapes -- bring diameter
             self.plug_heights,  # 1
