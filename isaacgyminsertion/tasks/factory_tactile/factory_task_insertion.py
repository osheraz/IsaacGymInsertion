--- conflicted
+++ resolved
@@ -332,7 +332,7 @@
             #         self.tactile_imgs = torch.tensor(imgs, dtype=torch.float32, device=self.device)
 
     def _update_tactile(self, left_finger_pose, right_finger_pose, middle_finger_pose, object_pose,
-                        offset=None, queue=None, display_viz=True):
+                        offset=None, queue=None):
 
         tactile_imgs_list, height_maps = [], []  # only for display.
 
@@ -365,7 +365,7 @@
 
         # self.tactile_imgs = torch.tensor(tactile_imgs_list, dtype=torch.float32, device=self.device)
 
-        if display_viz:
+        if self.cfg_env.env.tactile_display_viz and self.cfg_env.env.tactile:
             env_to_show = 0
             self.tactile_handles[env_to_show][0].updateGUI(tactile_imgs_list[env_to_show],
                                                            height_maps[env_to_show])
@@ -604,14 +604,10 @@
         self.dist_plug_socket = torch.norm(self.plug_pos - self.socket_pos, p=2, dim=-1)
 
         self.rew_buf[:] = keypoint_reward * self.cfg_task.rl.keypoint_reward_scale \
-<<<<<<< HEAD
                           + plug_ori_penalty * self.cfg_task.rl.orientation_penalty_scale + \
                           + action_penalty * self.cfg_task.rl.action_penalty_scale +\
                           + self.dist_plug_socket * self.cfg_task.rl.dist_penalty_scale
-=======
-                        #   + plug_ori_penalty * self.cfg_task.rl.orientation_penalty_scale
-        #   + action_penalty * self.cfg_task.rl.action_penalty_scale \
->>>>>>> 45ac3e1d
+
 
 
         is_plug_engaged_w_socket = self._check_plug_engaged_w_socket()
@@ -671,15 +667,12 @@
         # print('max episode length', self.reset_buf)
 
         # check is object is grasped and reset if not
-<<<<<<< HEAD
-        d = torch.norm(self.fingertip_midpoint_pos - self.plug_com_pos, p=2, dim=-1)
-=======
+
         # d = torch.norm(self.fingertip_midpoint_pos - self.plug_com_pos, p=2, dim=-1)
         roll, pitch, _ = get_euler_xyz(self.plug_quat.clone())
         roll[roll > np.pi] -= 2 * np.pi
         pitch[pitch > np.pi] -= 2 * np.pi
         d = (torch.abs(roll) > 0.25) | (torch.abs(pitch) > 0.25)
->>>>>>> 45ac3e1d
         is_not_grasped = d >= self.cfg_task.env.plug_grasp_threshold
         self.reset_buf[is_not_grasped] = 1
 
