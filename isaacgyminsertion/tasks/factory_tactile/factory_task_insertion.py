--- conflicted
+++ resolved
@@ -676,22 +676,6 @@
             # todo should be added to priv.
 
         # fingertip forces
-<<<<<<< HEAD
-        e = 0.9
-        normalize_forces = lambda x: (torch.clamp(torch.norm(x, dim=-1), 0, 100) / 100).view(-1)
-        # normalize_forces = lambda x: torch.norm(x, dim=-1).view(-1)
-        self.finger_normalized_forces[:, 0] =  normalize_forces(self.left_finger_force.clone())
-        self.finger_normalized_forces[:, 1] =  normalize_forces(self.right_finger_force.clone())
-        self.finger_normalized_forces[:, 2] =  normalize_forces(self.middle_finger_force.clone())
-        
-        smoothing = False
-        if not smoothing:
-            e = 0
-
-        # self.finger_normalized_forces[:, 0] = (1 - e) * normalize_forces(self.left_finger_force.clone()) + e * self.finger_normalized_forces[:, 0]
-        # self.finger_normalized_forces[:, 1] = (1 - e) * normalize_forces(self.right_finger_force.clone()) + e * self.finger_normalized_forces[:, 1]
-        # self.finger_normalized_forces[:, 2] = (1 - e) * normalize_forces(self.middle_finger_force.clone()) + e * self.finger_normalized_forces[:, 2]
-=======
 
         e = 0.9 if self.cfg_task.env.smooth_force else 0
 
@@ -699,7 +683,6 @@
         self.finger_normalized_forces[:, 0] = (1 - e) * normalize_forces(self.left_finger_force.clone()) + e * self.finger_normalized_forces[:, 0]
         self.finger_normalized_forces[:, 1] = (1 - e) * normalize_forces(self.right_finger_force.clone()) + e * self.finger_normalized_forces[:, 1]
         self.finger_normalized_forces[:, 2] = (1 - e) * normalize_forces(self.middle_finger_force.clone()) + e * self.finger_normalized_forces[:, 2]
->>>>>>> c3ebd57c
 
         state_tensors = [
             #  add delta error
