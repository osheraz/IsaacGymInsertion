# Copyright (c) 2021-2023, NVIDIA Corporation
# All rights reserved.
#
# Redistribution and use in source and binary forms, with or without
# modification, are permitted provided that the following conditions are met:
#
# 1. Redistributions of source code must retain the above copyright notice, this
#    list of conditions and the following disclaimer.
#
# 2. Redistributions in binary form must reproduce the above copyright notice,
#    this list of conditions and the following disclaimer in the documentation
#    and/or other materials provided with the distribution.
#
# 3. Neither the name of the copyright holder nor the names of its
#    contributors may be used to endorse or promote products derived from
#    this software without specific prior written permission.
#
# THIS SOFTWARE IS PROVIDED BY THE COPYRIGHT HOLDERS AND CONTRIBUTORS "AS IS"
# AND ANY EXPRESS OR IMPLIED WARRANTIES, INCLUDING, BUT NOT LIMITED TO, THE
# IMPLIED WARRANTIES OF MERCHANTABILITY AND FITNESS FOR A PARTICULAR PURPOSE ARE
# DISCLAIMED. IN NO EVENT SHALL THE COPYRIGHT HOLDER OR CONTRIBUTORS BE LIABLE
# FOR ANY DIRECT, INDIRECT, INCIDENTAL, SPECIAL, EXEMPLARY, OR CONSEQUENTIAL
# DAMAGES (INCLUDING, BUT NOT LIMITED TO, PROCUREMENT OF SUBSTITUTE GOODS OR
# SERVICES; LOSS OF USE, DATA, OR PROFITS; OR BUSINESS INTERRUPTION) HOWEVER
# CAUSED AND ON ANY THEORY OF LIABILITY, WHETHER IN CONTRACT, STRICT LIABILITY,
# OR TORT (INCLUDING NEGLIGENCE OR OTHERWISE) ARISING IN ANY WAY OUT OF THE USE
# OF THIS SOFTWARE, EVEN IF ADVISED OF THE POSSIBILITY OF SUCH DAMAGE.

"""Factory: class for insertion env.

** Modified version of the insertion env, including the kuka and the Openhand **

Inherits base class and abstract environment class. Inherited by insertion task class. Not directly executed.

Configuration defined in FactoryEnvInsertionTactile.yaml. Asset info defined in factory_asset_info_insertion.yaml.
"""

import hydra
import numpy as np
import os
import torch

from isaacgym import gymapi, gymtorch
from isaacgyminsertion.tasks.factory_tactile.factory_base import FactoryBaseTactile
from isaacgyminsertion.tasks.factory_tactile.factory_schema_class_env import FactoryABCEnv
from isaacgyminsertion.tasks.factory_tactile.factory_schema_config_env import FactorySchemaConfigEnv
from isaacgyminsertion.allsight.experiments.allsight_render import allsight_renderer
from isaacgyminsertion.allsight.experiments.digit_render import digit_renderer
import isaacgyminsertion.tasks.factory_tactile.factory_control as fc


class FactoryEnvInsertionTactile(FactoryBaseTactile, FactoryABCEnv):

    def __init__(self, cfg, rl_device, sim_device, graphics_device_id, headless, virtual_screen_capture, force_render):
        """Initialize instance variables. Initialize environment superclass. Acquire tensors."""

        self._get_env_yaml_params()

        super().__init__(cfg, rl_device, sim_device, graphics_device_id, headless, virtual_screen_capture, force_render)

        self.acquire_base_tensors()  # defined in superclass
        self._acquire_env_tensors()
        self.refresh_base_tensors()  # defined in superclass
        self.refresh_env_tensors()

<<<<<<< HEAD
        
=======
        # defining video recording params, todo: where do we put this?
        self.record_now = False
        self.record_now_ft = False
        self.complete_video_frames = None
        self.complete_ft_frames = None

        self.video_frames = []
        self.ft_frames = []
>>>>>>> 5ad16ebb

    def _get_env_yaml_params(self):
        """Initialize instance variables from YAML files."""

        cs = hydra.core.config_store.ConfigStore.instance()
        cs.store(name='factory_schema_config_env', node=FactorySchemaConfigEnv)

        config_path = 'task/FactoryEnvInsertionTactile.yaml'  # relative to Gym's Hydra search path (cfg dir)
        self.cfg_env = hydra.compose(config_name=config_path)
        self.cfg_env = self.cfg_env['task']  # strip superfluous nesting

        asset_info_path = '../../assets/factory/yaml/factory_asset_info_insertion.yaml'  # relative to Gym's Hydra search path (cfg dir)
        self.asset_info_insertion = hydra.compose(config_name=asset_info_path)
        self.asset_info_insertion = self.asset_info_insertion['']['']['']['']['']['']['assets']['factory'][
            'yaml']  # strip superfluous nesting

        tactile_info_path = '../allsight/experiments/conf/test.yaml'  # relative to Gym's Hydra search path (cfg dir)
        self.cfg_tactile = hydra.compose(config_name=tactile_info_path)['']['']['']['allsight']['experiments']['conf']

        self.randomize = self.cfg_env.randomize.domain_randomize
        self.randomization_params = self.cfg_env.randomize.randomization_params

    def create_envs(self):
        """Set env options. Import assets. Create actors."""

        lower = gymapi.Vec3(-self.cfg_base.env.env_spacing, -self.cfg_base.env.env_spacing, 0.0)
        upper = gymapi.Vec3(self.cfg_base.env.env_spacing, self.cfg_base.env.env_spacing, self.cfg_base.env.env_spacing)
        num_per_row = int(np.sqrt(self.num_envs))

        self.print_sdf_warning()
        kuka_asset, table_asset = self.import_kuka_assets()
        plug_assets, socket_assets = self._import_env_assets()
        self._create_actors(lower, upper, num_per_row, kuka_asset, plug_assets, socket_assets, table_asset)
        self.print_sdf_finish()

    def _import_env_assets(self):
        """Set plug and socket asset options. Import assets."""

        urdf_root = os.path.join(os.path.dirname(__file__), '..', '..', '..', 'assets', 'factory', 'urdf')

        plug_options = gymapi.AssetOptions()
        plug_options.flip_visual_attachments = False
        plug_options.fix_base_link = False
        plug_options.thickness = 0.0  # default = 0.02
        plug_options.armature = 0.0  # default = 0.0
        plug_options.use_physx_armature = True
        plug_options.linear_damping = 0.5  # default = 0.0  TODO
        plug_options.max_linear_velocity = 1000.0  # default = 1000.0
        plug_options.angular_damping = 0.5  # default = 0.5
        plug_options.max_angular_velocity = 64.0  # default = 64.0
        plug_options.disable_gravity = False
        plug_options.enable_gyroscopic_forces = True
        plug_options.default_dof_drive_mode = gymapi.DOF_MODE_NONE
        # plug_options.vhacd_enabled = True  # convex decomposition
        plug_options.use_mesh_materials = False
        if self.cfg_base.mode.export_scene:
            plug_options.mesh_normal_mode = gymapi.COMPUTE_PER_FACE

        socket_options = gymapi.AssetOptions()
        socket_options.flip_visual_attachments = False
        socket_options.fix_base_link = True
        socket_options.thickness = 0.0  # default = 0.02
        socket_options.armature = 0.0  # default = 0.0
        socket_options.use_physx_armature = True
        socket_options.linear_damping = 0.0  # default = 0.0
        socket_options.max_linear_velocity = 1.0  # default = 1000.0
        socket_options.angular_damping = 0.0  # default = 0.5
        socket_options.max_angular_velocity = 64.0  # default = 64.0
        socket_options.disable_gravity = False
        socket_options.enable_gyroscopic_forces = True
        socket_options.default_dof_drive_mode = gymapi.DOF_MODE_NONE
        socket_options.use_mesh_materials = False
        if self.cfg_base.mode.export_scene:
            socket_options.mesh_normal_mode = gymapi.COMPUTE_PER_FACE

        plug_assets = []
        socket_assets = []
        for subassembly in self.cfg_env.env.desired_subassemblies:
            components = list(self.asset_info_insertion[subassembly])
            plug_file = self.asset_info_insertion[subassembly][components[0]]['urdf_path'] + '.urdf'
            socket_file = self.asset_info_insertion[subassembly][components[1]]['urdf_path'] + '.urdf'
            plug_options.density = self.asset_info_insertion[subassembly][components[0]]['density']
            socket_options.density = self.asset_info_insertion[subassembly][components[1]]['density']
            plug_asset = self.gym.load_asset(self.sim, urdf_root, plug_file, plug_options)
            socket_asset = self.gym.load_asset(self.sim, urdf_root, socket_file, socket_options)
            plug_assets.append(plug_asset)
            socket_assets.append(socket_asset)

        return plug_assets, socket_assets

    def _create_actors(self, lower, upper, num_per_row, kuka_asset, plug_assets, socket_assets, table_asset):
        """Set initial actor poses. Create actors. Set shape and DOF properties."""

        kuka_pose = gymapi.Transform()
        kuka_pose.p.x = self.cfg_base.env.kuka_depth
        kuka_pose.p.y = 0.0
        kuka_pose.p.z = 0.0
        kuka_pose.r = gymapi.Quat(0.0, 0.0, 1.0, 0.0)

        table_pose = gymapi.Transform()
        table_pose.p.x = 0.0
        table_pose.p.y = 0.0
        table_pose.p.z = self.cfg_base.env.table_height * 0.5
        table_pose.r = gymapi.Quat(0.0, 0.0, 0.0, 1.0)

        self.envs_asset = {}
        self.envs = []
        self.kuka_handles = []
        self.plug_handles = []
        self.socket_handles = []
        self.table_handles = []
        self.shape_ids = []

        self.kuka_actor_ids_sim = []  # within-sim indices
        self.plug_actor_ids_sim = []  # within-sim indices
        self.socket_actor_ids_sim = []  # within-sim indices
        self.table_actor_ids_sim = []  # within-sim indices

        self.fingertips = ['finger_1_3', 'finger_2_3', 'finger_3_3']  # left, right, bottom. same for all envs
        self.fingertip_handles = [self.gym.find_asset_rigid_body_index(kuka_asset, name) for name in self.fingertips]
        self.tactile_handles = []  # [num_envs , 3]

        actor_count = 0

        self.plug_heights = []
        self.plug_widths = []
        self.plug_depths = []

        self.socket_heights = []
        self.socket_widths = []
        self.socket_depths = []

        self.asset_indices = []

        # Create wrist and fingertip force sensors
        sensor_pose = gymapi.Transform()
        # for ft_handle in self.fingertip_handles:
        #     self.gym.create_asset_force_sensor(kuka_asset, ft_handle, sensor_pose)
        wrist_ft_handle = self.gym.find_asset_rigid_body_index(kuka_asset, 'iiwa7_link_7')
        self.gym.create_asset_force_sensor(kuka_asset, wrist_ft_handle, sensor_pose)
        from tqdm import tqdm
        for i in tqdm(range(self.num_envs)):

            # sample random subassemblies
            j = np.random.randint(0, len(self.cfg_env.env.desired_subassemblies))

            env_ptr = self.gym.create_env(self.sim, lower, upper, num_per_row)

            

            # compute aggregate size
            num_kuka_bodies = self.gym.get_asset_rigid_body_count(kuka_asset)
            num_kuka_shapes = self.gym.get_asset_rigid_shape_count(kuka_asset)
            num_plug_bodies = self.gym.get_asset_rigid_body_count(plug_assets[j])
            num_plug_shapes = self.gym.get_asset_rigid_shape_count(plug_assets[j])
            num_socket_bodies = self.gym.get_asset_rigid_body_count(socket_assets[j])
            num_socket_shapes = self.gym.get_asset_rigid_shape_count(socket_assets[j])
            num_table_bodies = self.gym.get_asset_rigid_body_count(table_asset)
            num_table_shapes = self.gym.get_asset_rigid_shape_count(table_asset)

            max_agg_bodies = num_kuka_bodies + num_plug_bodies + num_socket_bodies + num_table_bodies
            max_agg_shapes = num_kuka_shapes + num_plug_shapes + num_socket_shapes + num_table_shapes

            # begin aggregation mode if enabled - this can improve simulation performance
            if self.cfg_env.env.aggregate_mode:
                self.gym.begin_aggregate(env_ptr, max_agg_bodies, max_agg_shapes, True)

            if self.cfg_env.sim.disable_kuka_collisions:
                kuka_handle = self.gym.create_actor(env_ptr, kuka_asset, kuka_pose, 'kuka', i + self.num_envs, 0, 0)
            else:
                kuka_handle = self.gym.create_actor(env_ptr, kuka_asset, kuka_pose, 'kuka', i, 0, 0)
            self.kuka_actor_ids_sim.append(actor_count)
            actor_count += 1

            subassembly = self.cfg_env.env.desired_subassemblies[j]
            components = list(self.asset_info_insertion[subassembly])

            plug_pose = gymapi.Transform()
            plug_pose.p.x = 0.0
            plug_pose.p.y = self.cfg_env.env.plug_lateral_offset
            plug_pose.p.z = self.cfg_base.env.table_height
            plug_pose.r = gymapi.Quat(0.0, 0.0, 0.0, 1.0)
            plug_handle = self.gym.create_actor(env_ptr, plug_assets[j], plug_pose, 'plug', i, 0, 0)
            self.plug_actor_ids_sim.append(actor_count)
            actor_count += 1

            socket_pose = gymapi.Transform()
            socket_pose.p.x = 0.0
            socket_pose.p.y = 0.0
            socket_pose.p.z = self.cfg_base.env.table_height
            socket_pose.r = gymapi.Quat(0.0, 0.0, 0.0, 1.0)
            socket_handle = self.gym.create_actor(env_ptr, socket_assets[j], socket_pose, 'socket', i, 0, 0)
            self.socket_actor_ids_sim.append(actor_count)
            actor_count += 1

            table_handle = self.gym.create_actor(env_ptr, table_asset, table_pose, 'table', i, 0, 0)
            self.table_actor_ids_sim.append(actor_count)
            actor_count += 1

            link7_id = self.gym.find_actor_rigid_body_index(env_ptr, kuka_handle, 'iiwa7_link_7', gymapi.DOMAIN_ACTOR)
            hand_id = self.gym.find_actor_rigid_body_index(env_ptr, kuka_handle, 'gripper_base_link',
                                                           gymapi.DOMAIN_ACTOR)

            left_finger_id = self.gym.find_actor_rigid_body_index(env_ptr, kuka_handle, 'finger_1_3',
                                                                  gymapi.DOMAIN_ACTOR)
            right_finger_id = self.gym.find_actor_rigid_body_index(env_ptr, kuka_handle, 'finger_2_3',
                                                                   gymapi.DOMAIN_ACTOR)
            middle_finger_id = self.gym.find_actor_rigid_body_index(env_ptr, kuka_handle, 'finger_3_3',
                                                                    gymapi.DOMAIN_ACTOR)

            self.shape_ids = [link7_id, hand_id, left_finger_id, right_finger_id, middle_finger_id]

            kuka_shape_props = self.gym.get_actor_rigid_shape_properties(env_ptr, kuka_handle)

            for shape_id in self.shape_ids:
                kuka_shape_props[shape_id].friction = self.cfg_base.env.kuka_friction
                kuka_shape_props[shape_id].rolling_friction = 0.0  # default = 0.0
                kuka_shape_props[shape_id].torsion_friction = 0.0  # default = 0.0
                kuka_shape_props[shape_id].restitution = 0.0  # default = 0.0
                kuka_shape_props[shape_id].compliance = 0.0  # default = 0.0
                kuka_shape_props[shape_id].thickness = 0.0  # default = 0.0
            self.gym.set_actor_rigid_shape_properties(env_ptr, kuka_handle, kuka_shape_props)

            plug_shape_props = self.gym.get_actor_rigid_shape_properties(env_ptr, plug_handle)
            plug_shape_props[0].friction = self.cfg_env.env.plug_friction
            plug_shape_props[0].rolling_friction = 0.0  # default = 0.0
            plug_shape_props[0].torsion_friction = 0.0  # default = 0.0
            plug_shape_props[0].restitution = 0.0  # default = 0.0
            plug_shape_props[0].compliance = 0.0  # default = 0.0
            plug_shape_props[0].thickness = 0.0  # default = 0.0
            self.gym.set_actor_rigid_shape_properties(env_ptr, plug_handle, plug_shape_props)

            socket_shape_props = self.gym.get_actor_rigid_shape_properties(env_ptr, socket_handle)
            socket_shape_props[0].friction = self.asset_info_insertion[subassembly][components[1]]['friction']
            socket_shape_props[0].rolling_friction = 0.0  # default = 0.0
            socket_shape_props[0].torsion_friction = 0.0  # default = 0.0
            socket_shape_props[0].restitution = 0.0  # default = 0.0
            socket_shape_props[0].compliance = 0.0  # default = 0.0
            socket_shape_props[0].thickness = 0.0  # default = 0.0
            self.gym.set_actor_rigid_shape_properties(env_ptr, socket_handle, socket_shape_props)

            table_shape_props = self.gym.get_actor_rigid_shape_properties(env_ptr, table_handle)
            table_shape_props[0].friction = self.cfg_base.env.table_friction
            table_shape_props[0].rolling_friction = 0.0  # default = 0.0
            table_shape_props[0].torsion_friction = 0.0  # default = 0.0
            table_shape_props[0].restitution = 0.0  # default = 0.0
            table_shape_props[0].compliance = 0.0  # default = 0.0
            table_shape_props[0].thickness = 0.0  # default = 0.0
            self.gym.set_actor_rigid_shape_properties(env_ptr, table_handle, table_shape_props)

            self.kuka_num_dofs = self.gym.get_actor_dof_count(env_ptr, kuka_handle)

            self.gym.enable_actor_dof_force_sensors(env_ptr, kuka_handle)

            self.plug_heights.append(self.asset_info_insertion[subassembly][components[0]]['length'])
            self.socket_heights.append(self.asset_info_insertion[subassembly][components[1]]['height'])
            if any('rectangular' in sub for sub in components):
                self.plug_depths.append(self.asset_info_insertion[subassembly][components[0]]['width'])
                self.plug_widths.append(self.asset_info_insertion[subassembly][components[0]]['depth'])
                self.socket_widths.append(self.asset_info_insertion[subassembly][components[1]]['width'])
                self.socket_depths.append(self.asset_info_insertion[subassembly][components[1]]['depth'])
            else:
                self.plug_widths.append(self.asset_info_insertion[subassembly][components[0]]['diameter'])
                self.socket_widths.append(self.asset_info_insertion[subassembly][components[1]]['diameter'])

            self.asset_indices.append(j)
            self.envs.append(env_ptr)
            self.kuka_handles.append(kuka_handle)
            self.plug_handles.append(plug_handle)
            self.socket_handles.append(socket_handle)
            self.table_handles.append(table_handle)

            # creating a camera on environment 0
            if (i == 0) and self.cfg_env.env.record_video:
                self.camera_props = gymapi.CameraProperties()
                self.camera_props.width = 1280
                self.camera_props.height = 720
                self.rendering_camera = self.gym.create_camera_sensor(env_ptr, self.camera_props)
                print('CAMERA:', self.rendering_camera)
                self.gym.set_camera_location(self.rendering_camera, env_ptr, gymapi.Vec3(1.5, 1, 3.0),
                                            gymapi.Vec3(0, 0, 0))

            # add Tactile modules for the tips
<<<<<<< HEAD
            plug_file = self.asset_info_insertion[subassembly][components[0]]['urdf_path']
            plug_file += '_subdiv_3x.obj' if 'rectangular' in plug_file else '.obj'
            mesh_root = os.path.join(os.path.dirname(__file__), '..', '..', '..', 'assets', 'factory', 'mesh',
                                     'factory_insertion')
            self.tactile_handles.append([allsight_renderer(self.cfg_tactile,
                                                           os.path.join(mesh_root, plug_file), randomize=False,
                                                           finger_idx=i) for i in range(len(self.fingertips))])
=======
            self.envs_asset[i] = {'subassembly': subassembly, 'components': components}
            if self.cfg_env.env.tactile:
                plug_file = self.asset_info_insertion[subassembly][components[0]]['urdf_path']
                plug_file += '_subdiv_3x.obj' if 'rectangular' in plug_file else '.obj'
                mesh_root = os.path.join(os.path.dirname(__file__), '..', '..', '..', 'assets', 'factory', 'mesh',
                                         'factory_insertion')
                self.tactile_handles.append([allsight_renderer(self.cfg_tactile,
                                                               os.path.join(mesh_root, plug_file), randomize=False,
                                                               finger_idx=i) for i in range(len(self.fingertips))])
>>>>>>> 5ad16ebb
            if self.cfg_env.env.aggregate_mode:
                self.gym.end_aggregate(env_ptr)


        # Get indices
        self.num_actors = int(actor_count / self.num_envs)  # per env
        self.num_bodies = self.gym.get_env_rigid_body_count(env_ptr)  # per env
        self.num_dofs = self.gym.get_env_dof_count(env_ptr)  # per env

        # For setting targets
        self.kuka_actor_ids_sim = torch.tensor(self.kuka_actor_ids_sim, dtype=torch.int32, device=self.device)
        self.plug_actor_ids_sim = torch.tensor(self.plug_actor_ids_sim, dtype=torch.int32, device=self.device)
        self.socket_actor_ids_sim = torch.tensor(self.socket_actor_ids_sim, dtype=torch.int32, device=self.device)

        # For extracting root pos/quat
        self.plug_actor_id_env = self.gym.find_actor_index(env_ptr, 'plug', gymapi.DOMAIN_ENV)
        self.socket_actor_id_env = self.gym.find_actor_index(env_ptr, 'socket', gymapi.DOMAIN_ENV)

        # For extracting body pos/quat, force, and Jacobian
        self.robot_base_body_id_env = self.gym.find_actor_rigid_body_index(env_ptr, kuka_handle, "iiwa7_link_0",
                                                                           gymapi.DOMAIN_ENV)
        self.plug_body_id_env = self.gym.find_actor_rigid_body_index(env_ptr, plug_handle, 'plug', gymapi.DOMAIN_ENV)
        self.socket_body_id_env = self.gym.find_actor_rigid_body_index(env_ptr, socket_handle, 'socket',
                                                                       gymapi.DOMAIN_ENV)
        self.hand_body_id_env = self.gym.find_actor_rigid_body_index(env_ptr, kuka_handle, 'gripper_base_link',
                                                                     gymapi.DOMAIN_ENV)
        self.wrist_body_id_env = self.gym.find_actor_rigid_body_index(env_ptr, kuka_handle, 'iiwa7_link_7',
                                                                     gymapi.DOMAIN_ENV)

        self.left_finger_body_id_env = self.gym.find_actor_rigid_body_index(env_ptr, kuka_handle, 'finger_1_3',
                                                                            gymapi.DOMAIN_ENV)
        self.right_finger_body_id_env = self.gym.find_actor_rigid_body_index(env_ptr, kuka_handle, 'finger_2_3',
                                                                             gymapi.DOMAIN_ENV)
        self.middle_finger_body_id_env = self.gym.find_actor_rigid_body_index(env_ptr, kuka_handle, 'finger_3_3',
                                                                              gymapi.DOMAIN_ENV)
        # Robot motion will be w.r.t this tf.
        self.fingertip_centered_body_id_env = self.gym.find_actor_rigid_body_index(env_ptr, kuka_handle,
                                                                                   'kuka_fingertip_centered',
                                                                                   gymapi.DOMAIN_ENV)

        self.kuka_joints_names = self.gym.get_asset_dof_names(kuka_asset)

        # For computing body COM pos
        self.plug_heights = torch.tensor(self.plug_heights, device=self.device).unsqueeze(-1)
        self.socket_heights = torch.tensor(self.socket_heights, device=self.device).unsqueeze(-1)

        # For setting initial state

        # For defining success or failure
        self.plug_widths = torch.tensor(self.plug_widths, device=self.device).unsqueeze(-1)

    def _acquire_env_tensors(self):
        """Acquire and wrap tensors. Create views."""

        self.plug_pos = self.root_pos[:, self.plug_actor_id_env, 0:3]
        self.plug_quat = self.root_quat[:, self.plug_actor_id_env, 0:4]
        self.plug_linvel = self.root_linvel[:, self.plug_actor_id_env, 0:3]
        self.plug_angvel = self.root_angvel[:, self.plug_actor_id_env, 0:3]

        self.socket_pos = self.root_pos[:, self.socket_actor_id_env, 0:3]
        self.socket_quat = self.root_quat[:, self.socket_actor_id_env, 0:4]

        # TODO: Define socket height and plug height params in asset info YAML.
        self.plug_com_pos = fc.translate_along_local_z(pos=self.plug_pos,
                                                       quat=self.plug_quat,
                                                       offset=self.socket_heights + self.plug_heights * 1.0,
                                                       device=self.device)

        self.above_socket_pos = fc.translate_along_local_z(pos=self.socket_pos,
                                                           quat=self.socket_quat,
                                                           offset=self.socket_heights + self.plug_heights,
                                                           device=self.device)

        self.plug_com_quat = self.plug_quat  # always equal
        self.plug_com_linvel = self.plug_linvel + torch.cross(self.plug_angvel,
                                                              (self.plug_com_pos - self.plug_pos),
                                                              dim=1)
        self.plug_com_angvel = self.plug_angvel  # always equal

        self.socket_contact_force = self.contact_force[:, self.socket_actor_id_env, :3]

    def refresh_env_tensors(self):
        """Refresh tensors."""
        # NOTE: Tensor refresh functions should be called once per step, before setters.

        self.plug_com_pos = fc.translate_along_local_z(pos=self.plug_pos,
                                                       quat=self.plug_quat,
                                                       offset=self.plug_heights * 0.5,
                                                       device=self.device)

        self.plug_com_linvel = self.plug_linvel + torch.cross(self.plug_angvel,
                                                              (self.plug_com_pos - self.plug_pos),
                                                              dim=1)

        self.above_socket_pos = fc.translate_along_local_z(pos=self.socket_pos,
                                                           quat=self.socket_quat,
                                                           offset=self.socket_heights + self.plug_heights * 1.0,
                                                           device=self.device)

        self.socket_tip = fc.translate_along_local_z(pos=self.socket_pos,
                                                     quat=self.socket_quat,
                                                     offset=self.socket_heights,
                                                     device=self.device)
        
    ### start code for logging videos while training ###
    # record camera (does not matter if headless)
    def _render_headless(self):
        if self.record_now and self.complete_video_frames is not None and len(self.complete_video_frames) == 0:
        # bx, by, bz = self.root_states[0, 0], self.root_states[0, 1], self.root_states[0, 2]
            bx, by, bz = -0.0012, -0.0093,  0.4335 # self.root_pos[0, self.plug_actor_id_env, 0], self.root_pos[0, self.plug_actor_id_env, 1], self.root_pos[0, self.plug_actor_id_env, 2]
            # bx, by, bz = 0, 1, 0
            
            self.gym.set_camera_location(self.rendering_camera, self.envs[0], gymapi.Vec3(bx - 0.2, by, bz),
                                            gymapi.Vec3(bx, by, bz))
            self.video_frame = self.gym.get_camera_image(self.sim, self.envs[0], self.rendering_camera,
                                                            gymapi.IMAGE_COLOR)
            self.video_frame = self.video_frame.reshape((self.camera_props.height, self.camera_props.width, 4))
            self.video_frames.append(self.video_frame)

        if self.record_now_ft and self.complete_ft_frames is not None and len(self.complete_ft_frames) == 0:
            self.ft_frames.append(0.1 * self.ft_sensor_tensor.cpu().numpy().squeeze())

    def start_recording(self):
        self.complete_video_frames = None
        self.record_now = True

    def start_recording_ft(self):
        self.complete_ft_frames = None
        self.record_now_ft = True

    def pause_recording(self):
        self.complete_video_frames = []
        self.video_frames = []
        self.record_now = False

    def pause_recording_ft(self):
        self.complete_ft_frames = []
        self.ft_frames = []
        self.record_now_ft = False

    def get_complete_frames(self):
        if self.complete_video_frames is None:
            return []
        return self.complete_video_frames

    def get_ft_frames(self):
        if self.complete_ft_frames is None:
            return []
        return self.complete_ft_frames

    # def start_recording_eval(self):
    #     self.complete_video_frames_eval = None
    #     self.record_eval_now = True

    # def pause_recording_eval(self):
    #     self.complete_video_frames_eval = []
    #     self.video_frames_eval = []
    #     self.record_eval_now = False

    # def get_complete_frames_eval(self):
    #     if self.complete_video_frames_eval is None:
    #         return []
    #     return self.complete_video_frames_eval
    ### end code for logging videos while training ###<|MERGE_RESOLUTION|>--- conflicted
+++ resolved
@@ -63,9 +63,6 @@
         self.refresh_base_tensors()  # defined in superclass
         self.refresh_env_tensors()
 
-<<<<<<< HEAD
-        
-=======
         # defining video recording params, todo: where do we put this?
         self.record_now = False
         self.record_now_ft = False
@@ -74,7 +71,6 @@
 
         self.video_frames = []
         self.ft_frames = []
->>>>>>> 5ad16ebb
 
     def _get_env_yaml_params(self):
         """Initialize instance variables from YAML files."""
@@ -358,15 +354,6 @@
                                             gymapi.Vec3(0, 0, 0))
 
             # add Tactile modules for the tips
-<<<<<<< HEAD
-            plug_file = self.asset_info_insertion[subassembly][components[0]]['urdf_path']
-            plug_file += '_subdiv_3x.obj' if 'rectangular' in plug_file else '.obj'
-            mesh_root = os.path.join(os.path.dirname(__file__), '..', '..', '..', 'assets', 'factory', 'mesh',
-                                     'factory_insertion')
-            self.tactile_handles.append([allsight_renderer(self.cfg_tactile,
-                                                           os.path.join(mesh_root, plug_file), randomize=False,
-                                                           finger_idx=i) for i in range(len(self.fingertips))])
-=======
             self.envs_asset[i] = {'subassembly': subassembly, 'components': components}
             if self.cfg_env.env.tactile:
                 plug_file = self.asset_info_insertion[subassembly][components[0]]['urdf_path']
@@ -376,7 +363,6 @@
                 self.tactile_handles.append([allsight_renderer(self.cfg_tactile,
                                                                os.path.join(mesh_root, plug_file), randomize=False,
                                                                finger_idx=i) for i in range(len(self.fingertips))])
->>>>>>> 5ad16ebb
             if self.cfg_env.env.aggregate_mode:
                 self.gym.end_aggregate(env_ptr)
 
