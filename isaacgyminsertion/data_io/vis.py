--- conflicted
+++ resolved
@@ -512,17 +512,13 @@
 
     for j in tqdm(range(0, done_idx)):
 
-<<<<<<< HEAD
         img1 = tactile_img[j][0] - tactile_img[0][0]
         img2 = tactile_img[j][1] - tactile_img[0][1]
         img3 = tactile_img[j][2] - tactile_img[0][2]
-=======
         depth = depth_img[j]
         seg = (seg_img[j] == 2).astype(float)
 
         # depth = np.uint8(depth)
->>>>>>> 5cba7ae2
-
         depth = depth_img[j]
         if seg:
             seg = seg_img[j]
