--- conflicted
+++ resolved
@@ -24,20 +24,13 @@
 #                            'rectangular_peg_hole_16mm_loose']
     plug_lateral_offset: 0.1  # Y-axis offset of plug before initial reset to prevent initial interpenetration with socket
     plug_friction: 0.99
-<<<<<<< HEAD
-    record_video: False
-    record_ft: False
-    record_video_every: 1000
-    record_ft_every: 1000
-    tactile: False
-=======
+
     record_video: True
     record_ft: True
-    record_video_every: 200
+    record_video_every: 200 # DOUBLE MAX EPISODE LENGTH
     record_ft_every: 200
-    tactile: False
-    tactile_display_viz: False
->>>>>>> 45ac3e1d
+    tactile: True
+    tactile_display_viz: True
     compute_contact_gt: False
 
     # Subassembly options:
