# See schema in factory_schema_config_env.py for descriptions of common parameters.

defaults:
    - FactoryBaseTactile
    - _self_
    - /factory_schema_config_env

sim:
    disable_kuka_collisions: False
    disable_socket_collisions: False
    disable_plug_collisions: False

env:
    env_name: 'FactoryEnvInsertionTactile'
    aggregate_mode: True

    desired_subassemblies: ['round_peg_hole_16mm_loose']
#                            'round_peg_hole_8mm_loose',
#                            'round_peg_hole_12mm_loose',
#                            'round_peg_hole_4mm_loose',
#                            'rectangular_peg_hole_4mm_loose',
#                            'rectangular_peg_hole_8mm_loose',
#                            'rectangular_peg_hole_12mm_loose',
#                            'rectangular_peg_hole_16mm_loose']
    plug_lateral_offset: 0.1  # Y-axis offset of plug before initial reset to prevent initial interpenetration with socket
    plug_friction: 0.99

    record_video: True
    record_ft: True
<<<<<<< HEAD
    record_video_every: 1500
    record_ft_every: 1500
    tactile: False
    tactile_display_viz: False
=======
    record_video_every: 200 # DOUBLE MAX EPISODE LENGTH
    record_ft_every: 200
    tactile: True
    tactile_display_viz: True
>>>>>>> 724f5701
    compute_contact_gt: False

    # Subassembly options:
    # {round_peg_hole_4mm_tight, round_peg_hole_4mm_loose,
    # round_peg_hole_8mm_tight, round_peg_hole_8mm_loose,
    # round_peg_hole_12mm_tight, round_peg_hole_12mm_loose,
    # round_peg_hole_16mm_tight, round_peg_hole_16mm_loose,
    # rectangular_peg_hole_4mm_tight, rectangular_peg_hole_4mm_loose,
    # rectangular_peg_hole_8mm_tight, rectangular_peg_hole_8mm_loose,
    # rectangular_peg_hole_12mm_tight, rectangular_peg_hole_12mm_loose,
    # rectangular_peg_hole_16mm_tight, rectangular_peg_hole_16mm_loose,
    # bnc, dsub, usb}
    #
    # NOTE: BNC, D-sub, and USB are currently unavailable while we await approval from manufacturers.

# Domain randomization params
randomize:

    domain_randomize: True
    randomization_params:
        frequency: 750   # Define how many simulation steps between generating new randomization
        observations:
            range: [ 0, .002 ] # range for the white noise
            range_correlated: [ 0, .000 ] # range for correlated noise, refreshed with freq `frequency`
            operation: "additive"
            distribution: "gaussian"
            # schedule: "linear"   # "constant" is to turn on noise after `schedule_steps` num steps
            # schedule_steps: 40000
        actions:
            range: [ 0., .02 ]
            range_correlated: [ 0, .01 ] # range for correlated noise, refreshed with freq `frequency`
            operation: "additive"
            distribution: "gaussian"
            # schedule: "linear"  # "linear" will linearly interpolate between no rand and max rand
            # schedule_steps: 40000
        sim_params:
            gravity:
                range: [ 0, 0.4 ]
                operation: "additive"
                distribution: "gaussian"
                # schedule: "linear"  # "linear" will linearly interpolate between no rand and max rand
                # schedule_steps: 40000
        actor_params:
            kuka:
                color: True
                dof_properties:
                    lower:
                        range: [ 0, 0.01 ]
                        operation: "additive"
                        distribution: "gaussian"
                        # schedule: "linear"  # "linear" will scale the current random sample by `min(current num steps, schedule_steps) / schedule_steps`
                        # schedule_steps: 30000
                    upper:
                        range: [ 0, 0.01 ]
                        operation: "additive"
                        distribution: "gaussian"
                        # schedule: "linear"  # "linear" will scale the current random sample by `min(current num steps, schedule_steps) / schedule_steps`
                        # schedule_steps: 30000
            plug:
                scale:
                    range: [ 0.97, 1.0 ]
                    operation: "scaling"
                    distribution: "uniform"
                    setup_only: True # Property will only be randomized once before simulation is started. See Domain Randomization Documentation for more info.
                    # schedule: "linear"  # "linear" will scale the current random sample by ``min(current num steps, schedule_steps) / schedule_steps`
                    # schedule_steps: 30000
                rigid_body_properties:
                    mass:
                        range: [ 0.7, 1.3 ]
                        operation: "scaling"
                        distribution: "uniform"
                        setup_only: True # Property will only be randomized once before simulation is started. See Domain Randomization Documentation for more info.
                        # schedule: "linear"  # "linear" will scale the current random sample by ``min(current num steps, schedule_steps) / schedule_steps`
                        # schedule_steps: 30000
                rigid_shape_properties:
                    friction:
                        num_buckets: 250
                        range: [ 0.7, 1.3 ]
                        operation: "scaling"
                        distribution: "uniform"
                        # schedule: "linear"  # "linear" will scale the current random sample by `min(current num steps, schedule_steps) / schedule_steps`
                        # schedule_steps: 30000
            table:
                rigid_shape_properties:
                    friction:
                        num_buckets: 250
                        range: [ 0.5, 1.5 ]
                        operation: "scaling"
                        distribution: "uniform"<|MERGE_RESOLUTION|>--- conflicted
+++ resolved
@@ -27,17 +27,10 @@
 
     record_video: True
     record_ft: True
-<<<<<<< HEAD
     record_video_every: 1500
     record_ft_every: 1500
     tactile: False
     tactile_display_viz: False
-=======
-    record_video_every: 200 # DOUBLE MAX EPISODE LENGTH
-    record_ft_every: 200
-    tactile: True
-    tactile_display_viz: True
->>>>>>> 724f5701
     compute_contact_gt: False
 
     # Subassembly options:
