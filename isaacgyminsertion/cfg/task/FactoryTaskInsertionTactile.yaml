# See schema in factory_schema_config_task.py for descriptions of common parameters.

defaults:
    - FactoryBaseTactile
    - _self_
    # - /factory_schema_config_task

name: FactoryTaskInsertionTactile
physics_engine: ${..physics_engine}

env:
    numEnvs: ${resolve_default:128,${...num_envs}}
    numStates: 56 # 62
    numObservations: 130 # 84
    numActions: 6 # [position, ori]
    numTargets: 6 # [position, ori]

    # Should be the same as in EnvPPO
    numObsHist: 5
    ft_history_len: 30
    tactile_history_len: 3

    openhand:
        distal_open: 0.0
        distal_close: 0.0
        proximal_open: 1.0
        proximal_close: 2.0
        base_angle: 0.7
        tactile_finger: [ 'finger_1_3', 'finger_2_3', 'finger_3_3' ] # left, right middle

    num_gripper_move_sim_steps: 120  # number of timesteps to reserve for moving gripper before first step of episode
    num_gripper_close_sim_steps: 50  # number of timesteps to reserve for closing gripper onto plug during each reset
    num_gripper_lift_sim_steps: 25  # number of timesteps to reserve for lift after last step of episode

    socket_pos_obs_noise: [ 0.001, 0.001, 0.0 ]
    socket_rot_obs_noise: [ 0.0, 0.0, 0.0 ]
    socket_base_height: 0.003
    plug_grasp_threshold: 0.07

sim:
    disable_gravity: True

randomize:


    joint_noise: 0.0  # noise on kuka DOF positions [deg]
    initial_state: random # initialize plugs in random state or goal state {random, goal}
    
    plug_bias_y: -0.1   # if random, Y-axis offset of plug during each reset to prevent initial interpenetration with socket
    plug_bias_z: 0.  # if random, Z-axis offset of plug during each reset to prevent initial interpenetration with ground plane
    plug_noise_xy: 0.05  # if random, XY-axis noise on plug position during each reset

    kuka_arm_initial_dof_pos: [0.0064, 0.2375,  -0.0075,  -1.2022, 0.0015,  1.6900,  -1.5699]
    fingertip_midpoint_pos_initial: [0.0, 0.0, 0.1]  # initial position of midpoint between fingertips above table
    fingertip_midpoint_pos_noise: [0.2, 0.2, 0.1]  # noise on fingertip pos
    fingertip_midpoint_rot_initial: [-3.14159265359, 0.0, 1.57079632679]  # initial rotation of fingertips (Euler)
    fingertip_midpoint_rot_noise: [0.3, 0.3, 1]  # noise on rotation
    
    plug_pos_xy_initial: [0., -0.1]  # initial XY position of plug on table
    plug_pos_xy_noise: [0.05, 0.05]  # noise on plug position

    plug_noise_pos_in_gripper: [0.0, 0.0, 0.0]  # noise on plug position within gripper
    plug_noise_rot_in_gripper: 0.0  # noise on plug rotation within gripper
    
    socket_pos_xy_initial: [0.0, 0.0]  # initial XY position of plug on table
    socket_pos_xy_noise: [0.05, 0.05]  # noise on plug position



rl:
<<<<<<< HEAD
    pos_action_scale: [0.01, 0.01, 0.01]
    rot_action_scale: [0.01, 0.01, 0.01]
=======
    pos_action_scale: [0.001, 0.001, 0.001]
    rot_action_scale: [0.001, 0.001, 0.001]
>>>>>>> 45ac3e1d

    force_action_scale: [1.0, 1.0, 1.0]
    torque_action_scale: [1.0, 1.0, 1.0]
    
    unidirectional_rot: True  # constrain kuka Z-rot to be unidirectional
    unidirectional_force: False  # constrain kuka Z-force to be unidirectional (useful for debugging)

    clamp_rot: True
    clamp_rot_thresh: 1.0e-6

    num_keypoints: 4  # number of keypoints used in reward
    keypoint_scale: 0.5  # length of line of keypoints

    keypoint_reward_scale: -5.0  # scale on keypoint-based reward
    action_penalty_scale: -0.0  # scale on action penalty
    orientation_penalty_scale: -0.1
    dist_penalty_scale: -0.0

<<<<<<< HEAD

    max_episode_length: 256 # 8192  # terminate episode after this number of timesteps (failure)
=======
    max_episode_length: 100 # 8192  # terminate episode after this number of timesteps (failure)
>>>>>>> 45ac3e1d

    orientation_threshold: 0.1
    far_error_thresh: 0.100  # threshold above which plug is considered too far from bolt
    close_error_thresh: 0.1  # threshold below which plug is considered close enough to bolt
    success_bonus: 0.0  # bonus if plug is close enough to base of bolt shank

    # Success bonus
    success_height_thresh: 0.003  # threshold distance below which plug is considered successfully inserted
    engagement_bonus: 10.0  # bonus if plug is engaged (partially inserted) with socket



ctrl:
    ctrl_type:  gym_default # {gym_default,
                               #  joint_space_ik, joint_space_id, 
                               #  task_space_impedance, operational_space_motion, 
                               #  open_loop_force, closed_loop_force,
                               #  hybrid_force_motion}
    all:
        jacobian_type: geometric
        gripper_prop_gains: [100, 100]
        gripper_deriv_gains: [2, 2]
    gym_default:
        ik_method: dls
        joint_prop_gains: [400, 400, 400, 400, 400, 400, 400]
        joint_deriv_gains: [80, 80, 80, 80, 80, 80, 80]
        gripper_prop_gains: [800, 800, 800, 800, 800, 800, 800, 800]
        gripper_deriv_gains: [40, 40, 40, 40, 40, 40, 40, 40]
    joint_space_ik:
        ik_method: dls
        joint_prop_gains: [1, 1, 1, 1, 1, 1, 1]
        joint_deriv_gains: [0.1, 0.1, 0.1, 0.1, 0.1, 0.1, 0.1]
    joint_space_id:
        ik_method: dls
        joint_prop_gains: [40, 40, 40, 40, 40, 40, 40]
        joint_deriv_gains: [8, 8, 8, 8, 8, 8, 8]
    task_space_impedance:
        motion_ctrl_axes: [1, 1, 1, 1, 1, 1]
        task_prop_gains: [300, 300, 300, 50, 50, 50]
        task_deriv_gains: [34, 34, 34, 1.4, 1.4, 1.4]
    operational_space_motion:
        motion_ctrl_axes: [1, 1, 1, 1, 1, 1]
        task_prop_gains: [200, 200, 200, 200, 200, 200]
        task_deriv_gains: [10, 10, 10, 10, 10, 10]
    open_loop_force:
        force_ctrl_axes: [1, 1, 1, 1, 1, 1]
    closed_loop_force:
        force_ctrl_axes: [1, 1, 1, 1, 1, 1]
        wrench_prop_gains: [0.1, 0.1, 0.1, 0.1, 0.1, 0.1]
    hybrid_force_motion:
        motion_ctrl_axes: [1, 1, 1, 1, 1, 1]
        task_prop_gains: [40, 40, 40, 40, 40, 40]
        task_deriv_gains: [8, 8, 8, 8, 8, 8]
        force_ctrl_axes: [1, 1, 1, 1, 1, 1]
        wrench_prop_gains: [0.1, 0.1, 0.1, 0.1, 0.1, 0.1]<|MERGE_RESOLUTION|>--- conflicted
+++ resolved
@@ -68,13 +68,9 @@
 
 
 rl:
-<<<<<<< HEAD
-    pos_action_scale: [0.01, 0.01, 0.01]
-    rot_action_scale: [0.01, 0.01, 0.01]
-=======
+
     pos_action_scale: [0.001, 0.001, 0.001]
     rot_action_scale: [0.001, 0.001, 0.001]
->>>>>>> 45ac3e1d
 
     force_action_scale: [1.0, 1.0, 1.0]
     torque_action_scale: [1.0, 1.0, 1.0]
@@ -93,12 +89,7 @@
     orientation_penalty_scale: -0.1
     dist_penalty_scale: -0.0
 
-<<<<<<< HEAD
-
-    max_episode_length: 256 # 8192  # terminate episode after this number of timesteps (failure)
-=======
     max_episode_length: 100 # 8192  # terminate episode after this number of timesteps (failure)
->>>>>>> 45ac3e1d
 
     orientation_threshold: 0.1
     far_error_thresh: 0.100  # threshold above which plug is considered too far from bolt
