--- conflicted
+++ resolved
@@ -69,6 +69,7 @@
     tactile: False
     tactile_display_viz: False
     compute_contact_gt: False
+    compute_contact_gt_fingers_plug: False
 
     record_video: True
     record_ft: True
@@ -93,11 +94,7 @@
 
 rl:
 
-<<<<<<< HEAD
-    pos_action_scale: [0.0025, 0.0025, 0.0025]
-=======
     pos_action_scale: [0.005, 0.005, 0.004]
->>>>>>> 40694944
     rot_action_scale: [0.001, 0.001, 0.001]
 
     force_action_scale: [1.0, 1.0, 1.0]
