--- conflicted
+++ resolved
@@ -5,14 +5,10 @@
 experiment: ''
 
 # if set to positive integer, overrides the default number of environments
-<<<<<<< HEAD
 num_envs: 5 #''
-=======
-num_envs: 1 #''
->>>>>>> 5c945eb7
 
 # seed - set to -1 to choose random seed
-seed: 41
+seed: 42
 # set to True for deterministic performance
 torch_deterministic: False
 
