
# Task name - used to pick the class to load
task_name: ${task.name}
# experiment name. defaults to name of training config
experiment: ''

# if set to positive integer, overrides the default number of environments
<<<<<<< HEAD
num_envs: 50 #''
=======
num_envs: 1 #''
>>>>>>> 5ad16ebb

# seed - set to -1 to choose random seed
seed: 41
# set to True for deterministic performance
torch_deterministic: False

# set the maximum number of learning iterations to train for. overrides default per-environment setting
max_iterations: ''

## Device config
#  'physx' or 'flex'
physics_engine: 'physx'
# whether to use cpu or gpu pipeline
pipeline: 'gpu'
# device for running physics simulation
sim_device: 'cuda:0'
# device to run RL
rl_device: 'cuda:0'
graphics_device_id: 0

## PhysX arguments
num_threads: 4 # Number of worker threads per scene used by PhysX - for CPU PhysX only.
solver_type: 1 # 0: pgs, 1: tgs
num_subscenes: 4 # Splits the simulation into N physics scenes and runs each one in a separate thread

# RLGames Arguments
# test - if set, run policy in inference mode (requires setting checkpoint to load)
test: False
# used to set checkpoint path
checkpoint: ''
# used to set vae checkpoint path
checkpoint_tactile: ''
# set sigma when restoring network
sigma: ''
# set to True to use multi-gpu training
multi_gpu: False

wandb_activate: False
wandb_group: ''
wandb_name: ${train.params.config.name}
wandb_entity: ''
wandb_project: 'isaacgymenvs'
wandb_tags: []
wandb_logcode_dir: '' 

capture_video: True
capture_video_freq: 1464
capture_video_len: 100
force_render: True
# disables rendering

headless: False

# set default task and default training config based on task
defaults:
  - task: FactoryTaskInsertionTactile
  - train: ${task}PPOv2
  - hydra/job_logging: disabled
  - pbt: no_pbt

# set the directory where the output files get saved
hydra:
  output_subdir: null
  run:
    dir: .
<|MERGE_RESOLUTION|>--- conflicted
+++ resolved
@@ -5,11 +5,7 @@
 experiment: ''
 
 # if set to positive integer, overrides the default number of environments
-<<<<<<< HEAD
 num_envs: 50 #''
-=======
-num_envs: 1 #''
->>>>>>> 5ad16ebb
 
 # seed - set to -1 to choose random seed
 seed: 41
